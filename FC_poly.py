"""
Dedalus script for 2D or 3D compressible convection in a polytrope,
with specified number of density scale heights of stratification.

Usage:
    FC_poly.py [options] 

Options:
    --Rayleigh=<Rayleigh>                Rayleigh number [default: 1e4]
    --Prandtl=<Prandtl>                  Prandtl number = nu/kappa [default: 1]
    --n_rho_cz=<n_rho_cz>                Density scale heights across unstable layer [default: 3]
    --epsilon=<epsilon>                  The level of superadiabaticity of our polytrope background [default: 1e-4]
    --aspect=<aspect_ratio>              Physical aspect ratio of the atmosphere [default: 4]
    
    --nz=<nz>                            vertical z (chebyshev) resolution [default: 128]
    --nx=<nx>                            Horizontal x (Fourier) resolution; if not set, nx=4*nz
    --ny=<ny>                            Horizontal y (Fourier) resolution; if not set, ny=nx (3D only) 
    --3D                                 Do 3D run
    --mesh=<mesh>                        Processor mesh if distributing 3D run in 2D 

    --run_time=<run_time>                Run time, in hours [default: 23.5]
    --run_time_buoy=<run_time>           Run time, in buoyancy times

    --fixed_T                            Fixed Temperature boundary conditions (top and bottom)
                                                (Default if no BCs specified)
    --mixed_flux_T                       Fixed T (top) and flux (bottom) BCs
    --fixed_flux                         Fixed flux boundary conditions (top and bottom)
    --const_nu                           If flagged, use constant nu 
    --const_chi                          If flagged, use constant chi 

    --restart=<restart_file>             Restart from checkpoint
    --start_new_files                    Start new files while checkpointing

    --rk222                              Use RK222 as timestepper
    --safety_factor=<safety_factor>      Determines CFL Danger.  Higher=Faster [default: 0.2]
    --split_diffusivities                If True, split the chi and nu between LHS and RHS to lower bandwidth
    
    --root_dir=<root_dir>                Root directory to save data dir in [default: ./]
    --label=<label>                      Additional label for run output directory
    --out_cadence=<out_cadence>          The fraction of a buoyancy time to output data at [default: 0.1]
    --no_coeffs                          If flagged, coeffs will not be output

    --verbose                            Do extra output (Peclet and Nusselt numbers) to screen
"""
import logging
logger = logging.getLogger(__name__)

import dedalus.public as de
from dedalus.tools  import post
from dedalus.extras import flow_tools
import numpy as np

try:
    from dedalus.extras.checkpointing import Checkpoint
    do_checkpointing = True
    checkpoint_min   = 30
except:
    logger.info('not importing checkpointing')
    do_checkpointing = False

def FC_polytrope(  Rayleigh=1e4, Prandtl=1, aspect_ratio=4,\
                        nz=128, nx=None, ny=None, threeD=False, mesh=None,\
			n_rho_cz=3, epsilon=1e-4, run_time=23.5, \
                        fixed_T=False, fixed_flux=False, mixed_flux_T=False, const_mu=True, const_kappa=True,\
                        restart=None, start_new_files=False, \
                        rk222=False, safety_factor=0.2, run_time_buoyancies=None, \
                        data_dir='./', out_cadence=0.1, no_coeffs=False, verbose=False,
                        split_diffusivities=False):
    import time
    import equations
    import os
    import sys
    
    initial_time = time.time()

    logger.info("Starting Dedalus script {:s}".format(sys.argv[0]))

    if nx is None:
        nx = int(np.round(nz*aspect_ratio))
    if threeD and ny is None:
        ny = nx

    if threeD:
        atmosphere = equations.FC_polytrope_3d(nx=nx, ny=ny, nz=nz, mesh=mesh, constant_kappa=const_kappa, constant_mu=const_mu,\
                                        epsilon=epsilon, n_rho_cz=n_rho_cz, aspect_ratio=aspect_ratio,\
                                        fig_dir=data_dir)
    else:
        atmosphere = equations.FC_polytrope_2d(nx=nx, nz=nz, constant_kappa=const_kappa, constant_mu=const_mu,\
                                        epsilon=epsilon, n_rho_cz=n_rho_cz, aspect_ratio=aspect_ratio,\
                                        fig_dir=data_dir)
    if epsilon < 1e-4:
        atmosphere.set_IVP_problem(Rayleigh, Prandtl, ncc_cutoff=1e-14, split_diffusivities=split_diffusivities)
    elif epsilon > 1e-1:
        atmosphere.set_IVP_problem(Rayleigh, Prandtl, ncc_cutoff=1e-6, split_diffusivities=split_diffusivities)
    else:
        atmosphere.set_IVP_problem(Rayleigh, Prandtl, ncc_cutoff=1e-10, split_diffusivities=split_diffusivities)

    if fixed_flux:
        atmosphere.set_BC(fixed_flux=True, stress_free=True)
    elif mixed_flux_T:
        atmosphere.set_BC(mixed_flux_temperature=True, stress_free=True)
    else:
        atmosphere.set_BC(fixed_temperature=True, stress_free=True)

    problem = atmosphere.get_problem()

    if atmosphere.domain.distributor.rank == 0:
        if not os.path.exists('{:s}/'.format(data_dir)):
            os.mkdir('{:s}/'.format(data_dir))

    if rk222:
        logger.info("timestepping using RK222")
        ts = de.timesteppers.RK222
        cfl_safety_factor = safety_factor*2
    else:
        logger.info("timestepping using RK443")
        ts = de.timesteppers.RK443
        cfl_safety_factor = safety_factor*4

    # Build solver
    solver = problem.build_solver(ts)

    #Check atmosphere
    logger.info("thermal_time = {:g}, top_thermal_time = {:g}".format(atmosphere.thermal_time,\
                                                                    atmosphere.top_thermal_time))
    logger.info("full atm HS check")
    atmosphere.check_atmosphere(make_plots = False, rho=atmosphere.get_full_rho(solver), T=atmosphere.get_full_T(solver))

    #Set up timestep defaults
    max_dt = atmosphere.buoyancy_time*0.05
    dt = max_dt/5
    if epsilon < 1e-5:
        max_dt = atmosphere.buoyancy_time*0.05
        dt     = max_dt

  
    if restart is None or start_new_files or not do_checkpointing:
        slices_count, slices_set        = 1,1
        profiles_count, profiles_set    = 1,1
        scalar_count, scalar_set        = 1,1
        coeffs_count, coeffs_set        = 1,1
        chk_write = chk_set = 1
    if do_checkpointing:
        logger.info('checkpointing in {}'.format(data_dir))

        #Find all of the directories we don't want to checkpoint in
        import glob
        good_dirs = ['slices', 'profiles', 'scalar', 'coeffs', 'checkpoint']
        dirs = glob.glob('{:s}/*/'.format(data_dir))
        found_dirs = [s_dir.split(data_dir)[-1].split('/')[0] for s_dir in dirs]
        excluded_dirs = []
        for found_dir in found_dirs:
            if found_dir not in good_dirs: excluded_dirs.append(found_dir)

        #Checkpoint
        try:
            checkpoint = Checkpoint(data_dir, excluded_dirs=excluded_dirs)
        except:
            checkpoint = Checkpoint(data_dir)

        if restart is None:
            atmosphere.set_IC(solver)
        else:
            logger.info("restarting from {}".format(restart))
            chk_write, chk_set, dt = checkpoint.restart(restart, solver)
            if not start_new_files:
                counts, sets = checkpoint.find_output_counts()
                #All of the +1s make it so that we make a new file rather than overwriting the previous.
                slices_count, slices_set            = counts['slices']+1,sets['slices']+1
                profiles_count, profiles_set      = counts['profiles']+1,sets['profiles']+1
                scalar_count, scalar_set            = counts['scalar']+1,sets['scalar']+1
                try: #Allows for runs without coeffs
                    coeffs_count, coeffs_set = counts['coeffs']+1, sets['coeffs']+1
                except:
                    coeffs_count, coeffs_set = 1, 1
                chk_write += 1
                chk_set   += 1
            else:
                chk_write = chk_set = 1
        checkpoint.set_checkpoint(solver, wall_dt=checkpoint_min*60, write_num=chk_write, set_num=chk_set)
    else:
        atmosphere.set_IC(solver)


    
    if run_time_buoyancies != None:
        solver.stop_sim_time    = solver.sim_time + run_time_buoyancies*atmosphere.buoyancy_time
    else:
        solver.stop_sim_time    = 100*atmosphere.thermal_time
    
    solver.stop_iteration   = np.inf
    solver.stop_wall_time   = run_time*3600
    report_cadence = 1
    output_time_cadence = out_cadence*atmosphere.buoyancy_time
    Hermitian_cadence = 100
    
    logger.info("stopping after {:g} time units".format(solver.stop_sim_time))
    logger.info("output cadence = {:g}".format(output_time_cadence))
    
    if no_coeffs:
        coeffs_output=False
    else:
        coeffs_output=True
    analysis_tasks = atmosphere.initialize_output(solver, data_dir, sim_dt=output_time_cadence, coeffs_output=coeffs_output,\
                                slices=[slices_count, slices_set], profiles=[profiles_count, profiles_set], scalar=[scalar_count, scalar_set],\
                                coeffs=[coeffs_count, coeffs_set])
    
    cfl_cadence = 1
    cfl_threshold=0.1
    CFL = flow_tools.CFL(solver, initial_dt=dt, cadence=cfl_cadence, safety=cfl_safety_factor,
                         max_change=1.5, min_change=0.5, max_dt=max_dt, threshold=cfl_threshold)
    if threeD:
        CFL.add_velocities(('u', 'v', 'w'))
    else:
        CFL.add_velocities(('u', 'w'))

    # Flow properties
    flow = flow_tools.GlobalFlowProperty(solver, cadence=1)
    flow.add_property("Re_rms", name='Re')
    if verbose:
        flow.add_property("Pe_rms", name='Pe')
        flow.add_property("Nusselt_AB17", name='Nusselt')
    
    start_iter=solver.iteration
    start_sim_time = solver.sim_time

    try:
        start_time = time.time()
        logger.info('starting main loop')
        while solver.ok:

            dt = CFL.compute_dt()
            # advance
            solver.step(dt)

            if threeD and solver.iteration % Hermitian_cadence == 0:
                for field in solver.state.fields:
                    field.require_grid_space()

            # update lists
            if solver.iteration % report_cadence == 0:
<<<<<<< HEAD
                Re_avg = flow.grid_average('Re')
                log_string = 'Iteration: {:5d}, Time: {:8.3e} ({:8.3e}), dt: {:8.3e}, '.format(solver.iteration, solver.sim_time, solver.sim_time/atmosphere.buoyancy_time, dt)
                log_string += 'Re: {:8.3e}/{:8.3e}'.format(Re_avg, flow.max('Re'))
                logger.info(log_string)
                if not np.isfinite(Re_avg):
                    solver.ok = False
=======
                log_string = 'Iteration: {:5d}, Time: {:8.3e} ({:8.3e}), dt: {:8.3e}, '.format(solver.iteration-start_iter, solver.sim_time, (solver.sim_time-start_sim_time)/atmosphere.buoyancy_time, dt)
                if verbose:
                    log_string += '\n\t\tRe: {:8.5e}/{:8.5e}'.format(flow.grid_average('Re'), flow.max('Re'))
                    log_string += '; Pe: {:8.5e}/{:8.5e}'.format(flow.grid_average('Pe'), flow.max('Pe'))
                    log_string += '; Nu: {:8.5e}/{:8.5e}'.format(flow.grid_average('Nusselt'), flow.max('Nusselt'))
                else:
                    log_string += 'Re: {:8.5e}/{:8.5e}'.format(flow.grid_average('Re'), flow.max('Re'))
                logger.info(log_string)
>>>>>>> 7751f2e7
    except:
        logger.error('Exception raised, triggering end of main loop.')
        raise
    finally:
        end_time = time.time()

        # Print statistics
        elapsed_time = end_time - start_time
        elapsed_sim_time = solver.sim_time
        N_iterations = solver.iteration 
        logger.info('main loop time: {:e}'.format(elapsed_time))
        logger.info('Iterations: {:d}'.format(N_iterations))
        logger.info('iter/sec: {:g}'.format(N_iterations/(elapsed_time)))
        if N_iterations > 0:
            logger.info('Average timestep: {:e}'.format(elapsed_sim_time / N_iterations))
        
        logger.info('beginning join operation')
        if do_checkpointing:
            try:
                final_checkpoint = Checkpoint(data_dir, checkpoint_name='final_checkpoint')
                final_checkpoint.set_checkpoint(solver, wall_dt=1, write_num=1, set_num=1)
                solver.step(dt) #clean this up in the future...works for now.
                post.merge_analysis(data_dir+'/final_checkpoint/')
            except:
                print('cannot save final checkpoint')

            logger.info(data_dir+'/checkpoint/')
            post.merge_analysis(data_dir+'/checkpoint/')

        for task in analysis_tasks.keys():
            logger.info(analysis_tasks[task].base_path)
            post.merge_analysis(analysis_tasks[task].base_path)

        if (atmosphere.domain.distributor.rank==0):

            logger.info('main loop time: {:e}'.format(elapsed_time))
            if start_iter > 1:
                logger.info('Iterations (this run): {:d}'.format(N_iterations - start_iter))
                logger.info('Iterations (total): {:d}'.format(N_iterations - start_iter))
            logger.info('iter/sec: {:g}'.format(N_iterations/(elapsed_time)))
            if N_iterations > 0:
                logger.info('Average timestep: {:e}'.format(elapsed_sim_time / N_iterations))
 
            N_TOTAL_CPU = atmosphere.domain.distributor.comm_cart.size

            # Print statistics
            print('-' * 40)
            total_time = end_time-initial_time
            main_loop_time = end_time - start_time
            startup_time = start_time-initial_time
            n_steps = solver.iteration-1
            print('  startup time:', startup_time)
            print('main loop time:', main_loop_time)
            print('    total time:', total_time)
            if N_iterations > 0:
                print('    iterations:', solver.iteration)
                print(' loop sec/iter:', main_loop_time/solver.iteration)
                print('    average dt:', solver.sim_time / n_steps)
                print("          N_cores, Nx, Nz, startup     main loop,   main loop/iter, main loop/iter/grid, n_cores*main loop/iter/grid")
                print('scaling:',
                    ' {:d} {:d} {:d}'.format(N_TOTAL_CPU,nx,nz),
                    ' {:8.3g} {:8.3g} {:8.3g} {:8.3g} {:8.3g}'.format(startup_time,
                                                                    main_loop_time, 
                                                                    main_loop_time/n_steps, 
                                                                    main_loop_time/n_steps/(nx*nz), 
                                                                    N_TOTAL_CPU*main_loop_time/n_steps/(nx*nz)))
            print('-' * 40)

if __name__ == "__main__":
    from docopt import docopt
    args = docopt(__doc__)
    
    import sys
    # save data in directory named after script
    #   these lines really are all about setting up the output directory name
    data_dir = args['--root_dir']
    if data_dir[-1] != '/':
        data_dir += '/'
    data_dir += sys.argv[0].split('.py')[0]
    #BCs

    if args['--fixed_T'] and args['--verbose']:
        data_dir += '_fixed'
    elif args['--fixed_flux']:
        data_dir += '_flux'

    if args['--verbose']:
        #Diffusivities
        if args['--const_nu']:
            data_dir += '_constNu'
        else:
            data_dir += '_constMu'
        if args['--const_chi']:
            data_dir += '_constChi'
        else:
            data_dir += '_constKappa'

    if args['--3D']:
        data_dir +='_3D'
    else:
        data_dir +='_2D'

    #Base atmosphere
    data_dir += "_nrhocz{}_Ra{}_Pr{}_eps{}_a{}".format(args['--n_rho_cz'], args['--Rayleigh'], args['--Prandtl'], args['--epsilon'], args['--aspect'])
    if args['--label'] == None:
        data_dir += '/'
    else:
        data_dir += '_{}/'.format(args['--label'])
    logger.info("saving run in: {}".format(data_dir))
  

    #Timestepper type
    if args['--rk222']:
        rk222=True
    else:
        rk222=False

    #Restarting options
    if args['--start_new_files']:
        start_new_files = True
    else:
        start_new_files = False

    #Resolution
    nx = args['--nx']
    if nx is not None:
        nx = int(nx)
    ny =  args['--ny']
    if ny is not None:
        ny = int(ny)
    nz = int(args['--nz'])

    #Diffusivity flags
    const_mu    = True
    const_kappa = True
    if args['--const_nu']:
        const_mu   = False
    if args['--const_chi']:
        const_kappa = False

    mesh = args['--mesh']
    if mesh is not None:
        mesh = mesh.split(',')
        mesh = [int(mesh[0]), int(mesh[1])]

    run_time_buoy = args['--run_time_buoy']
    if run_time_buoy != None:
        run_time_buoy = float(run_time_buoy)

    FC_polytrope(Rayleigh=float(args['--Rayleigh']),
                      Prandtl=float(args['--Prandtl']),
                      threeD=args['--3D'],
                      mesh=mesh,
                      nx = nx,
                      ny = ny,
                      nz = nz,
                      aspect_ratio=float(args['--aspect']),
                      n_rho_cz=float(args['--n_rho_cz']),
                      epsilon=float(args['--epsilon']),
                      run_time=float(args['--run_time']),
                      run_time_buoyancies=run_time_buoy,
                      fixed_T=args['--fixed_T'],
                      fixed_flux=args['--fixed_flux'],
                      mixed_flux_T=args['--mixed_flux_T'],
                      const_mu=const_mu,
                      const_kappa=const_kappa,
                      restart=(args['--restart']),
                      start_new_files=start_new_files,
                      rk222=rk222,
                      safety_factor=float(args['--safety_factor']),
                      out_cadence=float(args['--out_cadence']),
                      data_dir=data_dir,
                      no_coeffs=args['--no_coeffs'],
                      split_diffusivities=args['--split_diffusivities'],
                      verbose=args['--verbose'])<|MERGE_RESOLUTION|>--- conflicted
+++ resolved
@@ -227,8 +227,8 @@
     try:
         start_time = time.time()
         logger.info('starting main loop')
-        while solver.ok:
-
+        good_solution = True
+        while solver.ok and good_solution:
             dt = CFL.compute_dt()
             # advance
             solver.step(dt)
@@ -239,23 +239,19 @@
 
             # update lists
             if solver.iteration % report_cadence == 0:
-<<<<<<< HEAD
                 Re_avg = flow.grid_average('Re')
-                log_string = 'Iteration: {:5d}, Time: {:8.3e} ({:8.3e}), dt: {:8.3e}, '.format(solver.iteration, solver.sim_time, solver.sim_time/atmosphere.buoyancy_time, dt)
-                log_string += 'Re: {:8.3e}/{:8.3e}'.format(Re_avg, flow.max('Re'))
-                logger.info(log_string)
-                if not np.isfinite(Re_avg):
-                    solver.ok = False
-=======
                 log_string = 'Iteration: {:5d}, Time: {:8.3e} ({:8.3e}), dt: {:8.3e}, '.format(solver.iteration-start_iter, solver.sim_time, (solver.sim_time-start_sim_time)/atmosphere.buoyancy_time, dt)
                 if verbose:
-                    log_string += '\n\t\tRe: {:8.5e}/{:8.5e}'.format(flow.grid_average('Re'), flow.max('Re'))
+                    log_string += '\n\t\tRe: {:8.5e}/{:8.5e}'.format(Re_avg, flow.max('Re'))
                     log_string += '; Pe: {:8.5e}/{:8.5e}'.format(flow.grid_average('Pe'), flow.max('Pe'))
                     log_string += '; Nu: {:8.5e}/{:8.5e}'.format(flow.grid_average('Nusselt'), flow.max('Nusselt'))
                 else:
-                    log_string += 'Re: {:8.5e}/{:8.5e}'.format(flow.grid_average('Re'), flow.max('Re'))
+                    log_string += 'Re: {:8.3e}/{:8.3e}'.format(Re_avg, flow.max('Re'))
                 logger.info(log_string)
->>>>>>> 7751f2e7
+                
+                if not np.isfinite(Re_avg):
+                    good_solution = False
+                    logger.info("Terminating run.  Trapped on Reynolds = {}".format(Re_avg))
     except:
         logger.error('Exception raised, triggering end of main loop.')
         raise
