--- conflicted
+++ resolved
@@ -66,8 +66,9 @@
     logger.info('not importing checkpointing')
     do_checkpointing = False
 
-<<<<<<< HEAD
+
 def FC_polytrope(  Rayleigh=1e4, Prandtl=1, aspect_ratio=4,
+                   Taylor=None, theta=0,
                         nz=128, nx=None, ny=None, threeD=False, mesh=None,
                         n_rho_cz=3, epsilon=1e-4,
                         run_time=23.5, run_time_buoyancies=None, run_time_iter=np.inf,
@@ -78,18 +79,6 @@
                         rk222=False, safety_factor=0.2,
                         data_dir='./', out_cadence=0.1, no_coeffs=False, no_join=False,
                         verbose=False):
-
-=======
-def FC_polytrope(  Rayleigh=1e4, Prandtl=1, aspect_ratio=4,\
-                   Taylor=None, theta=0,
-                        nz=128, nx=None, ny=None, threeD=False, mesh=None,\
-			n_rho_cz=3, epsilon=1e-4, run_time=23.5, \
-                        fixed_T=False, fixed_flux=False, mixed_flux_T=False, const_mu=True, const_kappa=True,\
-                        restart=None, start_new_files=False, \
-                        rk222=False, safety_factor=0.2, run_time_buoyancies=None, \
-                        data_dir='./', out_cadence=0.1, no_coeffs=False, verbose=False,
-                        split_diffusivities=False):
->>>>>>> f6c564bb
     import time
     import equations
     import os
@@ -118,22 +107,13 @@
                                         epsilon=epsilon, n_rho_cz=n_rho_cz, aspect_ratio=aspect_ratio,\
                                         fig_dir=data_dir)
     if epsilon < 1e-4:
-<<<<<<< HEAD
         ncc_cutoff = 1e-14
     elif epsilon > 1e-1:
         ncc_cutoff = 1e-6
     else:
         ncc_cutoff = 1e-10
-    atmosphere.set_IVP_problem(Rayleigh, Prandtl, ncc_cutoff=ncc_cutoff, split_diffusivities=split_diffusivities)
-    
-=======
-        atmosphere.set_IVP_problem(Rayleigh, Prandtl, Taylor=Taylor, theta=theta, ncc_cutoff=1e-14, split_diffusivities=split_diffusivities)
-    elif epsilon > 1e-1:
-        atmosphere.set_IVP_problem(Rayleigh, Prandtl, Taylor=Taylor, theta=theta, ncc_cutoff=1e-6, split_diffusivities=split_diffusivities)
-    else:
-        atmosphere.set_IVP_problem(Rayleigh, Prandtl, Taylor=Taylor, theta=theta, ncc_cutoff=1e-10, split_diffusivities=split_diffusivities)
-
->>>>>>> f6c564bb
+    atmosphere.set_IVP_problem(Rayleigh, Prandtl, Taylor=Taylor, theta=theta, ncc_cutoff=ncc_cutoff, split_diffusivities=split_diffusivities)
+    
     if fixed_flux:
         atmosphere.set_BC(fixed_flux=True, stress_free=True)
     elif mixed_flux_T:
