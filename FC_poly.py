--- conflicted
+++ resolved
@@ -212,6 +212,7 @@
     start_sim_time = solver.sim_time
 
     try:
+        start_time = time.time()
         logger.info('starting main loop')
         good_solution = True
         first_step = True
@@ -280,8 +281,8 @@
         if N_iterations > 0:
             logger.info('Average timestep: {:e}'.format(elapsed_sim_time / N_iterations))
         
-<<<<<<< HEAD
-        logger.info('beginning join operation')
+        if not no_join:
+            logger.info('beginning join operation')
         if do_checkpointing:
             try:
                 final_checkpoint = Checkpoint(data_dir, checkpoint_name='final_checkpoint')
@@ -290,32 +291,13 @@
                 post.merge_analysis(data_dir+'/final_checkpoint/')
             except:
                 print('cannot save final checkpoint')
-
-            logger.info(data_dir+'/checkpoint/')
-            post.merge_analysis(data_dir+'/checkpoint/')
-
-        for task in analysis_tasks.keys():
-            logger.info(analysis_tasks[task].base_path)
-            post.merge_analysis(analysis_tasks[task].base_path)
-=======
-        if not no_join:
-            logger.info('beginning join operation')
-            if do_checkpointing:
-                try:
-                    final_checkpoint = Checkpoint(data_dir, checkpoint_name='final_checkpoint')
-                    final_checkpoint.set_checkpoint(solver, wall_dt=1, write_num=1, set_num=1)
-                    solver.step(dt) #clean this up in the future...works for now.
-                    post.merge_analysis(data_dir+'/final_checkpoint/')
-                except:
-                    print('cannot save final checkpoint')
-
+            if not no_join:
                 logger.info(data_dir+'/checkpoint/')
                 post.merge_analysis(data_dir+'/checkpoint/')
-
+        if not no_join:
             for task in analysis_tasks.keys():
                 logger.info(analysis_tasks[task].base_path)
                 post.merge_analysis(analysis_tasks[task].base_path)
->>>>>>> c1814206
 
         if (atmosphere.domain.distributor.rank==0):
 
@@ -390,7 +372,20 @@
         data_dir +='_2D'
 
     #Base atmosphere
-    data_dir += "_nrhocz{}_Ra{}_Pr{}_eps{}_a{}".format(args['--n_rho_cz'], args['--Rayleigh'], args['--Prandtl'], args['--epsilon'], args['--aspect'])
+    data_dir += "_nrhocz{}_Ra{}_Pr{}".format(args['--n_rho_cz'], args['--Rayleigh'], args['--Prandtl'])
+    if args['--rotating']:
+        if args['--Co']:
+            Co = float(args['--Co'])
+            Taylor = float(args['--Rayleigh'])/float(args['--Prandtl'])/Co**2
+            data_dir += "_Co{}".format(args['--Co'])
+        else:
+            Taylor = float(args['--Taylor'])
+            Co = np.sqrt(float(args['--Rayleigh'])/float(args['--Prandtl'])/Taylor)
+            data_dir += "_Ta{}".format(args['--Taylor'])
+    else:
+        Taylor = None
+    data_dir += "_eps{}_a{}".format(args['--epsilon'], args['--aspect'])
+    
     if args['--label'] == None:
         data_dir += '/'
     else:
