import numpy as np
import scipy.special as scp
import os
from mpi4py import MPI

from collections import OrderedDict

import matplotlib
matplotlib.use('Agg')
import matplotlib.pyplot as plt

import analysis

import logging
logger = logging.getLogger(__name__.split('.')[-1])

from tools.EVP import EVP_homogeneous
from dedalus import public as de

class Atmosphere:
    def __init__(self, verbose=False, **kwargs):
        self._set_domain(**kwargs)
        
        self.make_plots = verbose
                
    def _set_domain(self, nx=256, Lx=4, nz=128, Lz=1, grid_dtype=np.float64, comm=MPI.COMM_WORLD):
        x_basis = de.Fourier(  'x', nx, interval=[0., Lx], dealias=3/2)
        z_basis = de.Chebyshev('z', nz, interval=[0., Lz], dealias=3/2)
        self.domain = de.Domain([x_basis, z_basis], grid_dtype=grid_dtype, comm=comm)
        
        self.x = self.domain.grid(0)
        self.Lx = self.domain.bases[0].interval[1] - self.domain.bases[0].interval[0] # global size of Lx
        self.nx = self.domain.bases[0].coeff_size
        self.delta_x = self.Lx/self.nx
        
        self.z = self.domain.grid(-1) # need to access globally-sized z-basis
        self.Lz = self.domain.bases[-1].interval[1] - self.domain.bases[-1].interval[0] # global size of Lz
        self.nz = self.domain.bases[-1].coeff_size

        self.z_dealias = self.domain.grid(axis=1, scales=self.domain.dealias)

    def filter_field(self, field,frac=0.25):
        logger.info("filtering field with frac={}".format(frac))
        dom = field.domain
        local_slice = dom.dist.coeff_layout.slices(scales=dom.dealias)
        coeff = []
        for i in range(dom.dim)[::-1]:
            coeff.append(np.linspace(0,1,dom.global_coeff_shape[i],endpoint=False))
        cc = np.meshgrid(*coeff)

        field_filter = np.zeros(dom.local_coeff_shape,dtype='bool')

        for i in range(dom.dim):
            field_filter = field_filter | (cc[i][local_slice] > frac)
        field['c'][field_filter] = 0j

    def _new_ncc(self):
        field = self.domain.new_field()
        field.meta['x']['constant'] = True
        return field

    def _new_field(self):
        field = self.domain.new_field()
        return field

    def get_problem(self):
        return self.problem

    def evaluate_at_point(self, f, z=0):
        return f.interpolate(z=z)

    def value_at_boundary(self, field):
        orig_scale = field.meta[:]['scale']
        try:
            field_top    = self.evaluate_at_point(field, z=self.Lz)['g'][0][0]
            if not np.isfinite(field_top):
                logger.info("Likely interpolation error at top boundary; setting field=1")
                logger.info("orig_scale: {}".format(orig_scale))
                field_top = 1
            field_bottom = self.evaluate_at_point(field, z=0)['g'][0][0]
            field.set_scales(orig_scale, keep_data=True)
        except:
            logger.debug("field at top shape {}".format(field['g'].shape))
            field_top = None
            field_bottom = None
        
        return field_bottom, field_top
    
    def _set_atmosphere(self):
        self.necessary_quantities = OrderedDict()

        self.phi = self._new_ncc()
        self.necessary_quantities['phi'] = self.phi

        self.del_ln_rho0 = self._new_ncc()
        self.rho0 = self._new_ncc()
        self.necessary_quantities['del_ln_rho0'] = self.del_ln_rho0
        self.necessary_quantities['rho0'] = self.rho0

        self.del_s0 = self._new_ncc()
        self.necessary_quantities['del_s0'] = self.del_s0
        
        self.T0_zz = self._new_ncc()
        self.T0_z = self._new_ncc()
        self.T0 = self._new_ncc()
        self.necessary_quantities['T0_zz'] = self.T0_zz
        self.necessary_quantities['T0_z'] = self.T0_z
        self.necessary_quantities['T0'] = self.T0

        self.del_P0 = self._new_ncc()
        self.P0 = self._new_ncc()
        self.necessary_quantities['del_P0'] = self.del_P0
        self.necessary_quantities['P0'] = self.P0

        self.nu = self._new_ncc()
        self.chi = self._new_ncc()
        self.del_chi = self._new_ncc()
        self.necessary_quantities['nu'] = self.nu
        self.necessary_quantities['chi'] = self.chi
        self.necessary_quantities['del_chi'] = self.del_chi

        self.scale = self._new_ncc()
        self.necessary_quantities['scale'] = self.scale


    def _set_parameters(self):
        '''
        Basic parameters needed for any stratified atmosphere.
        '''
        self.problem.parameters['Lz'] = self.Lz
        self.problem.parameters['Lx'] = self.Lx

        self.problem.parameters['Cv_inv'] = self.gamma-1
        self.problem.parameters['gamma'] = self.gamma
        self.problem.parameters['Cv'] = 1/(self.gamma-1)

        # the following quantities must be calculated and are missing
        # from the atmosphere stub.

        # thermodynamic quantities
        self.problem.parameters['T0'] = self.T0
        self.problem.parameters['T0_z'] = self.T0_z
        self.problem.parameters['T0_zz'] = self.T0_zz
        
        self.problem.parameters['rho0'] = self.rho0
        self.problem.parameters['del_ln_rho0'] = self.del_ln_rho0
                    
        self.problem.parameters['del_s0'] = self.del_s0

        # gravity
        self.problem.parameters['g']  = self.g
        self.problem.parameters['phi']  = self.phi

        # scaling factor to reduce NCC bandwidth of all equations
        self.problem.parameters['scale'] = self.scale

        # diffusivities
        self.problem.parameters['nu'] = self.nu
        self.problem.parameters['chi'] = self.chi
        self.problem.parameters['del_chi'] = self.del_chi

    def copy_atmosphere(self, atmosphere):
        '''
        Copies values from a target atmosphere into the current atmosphere.
        '''
        self.necessary_quantities = atmosphere.necessary_quantities
            
    def plot_atmosphere(self):

        for key in self.necessary_quantities:
            logger.debug("plotting atmosphereic quantity {}".format(key))
            fig_q = plt.figure()
            ax = fig_q.add_subplot(1,1,1)
            quantity = self.necessary_quantities[key]
            quantity.set_scales(1, keep_data=True)
            ax.plot(self.z[0,:], quantity['g'][0,:])
            ax.set_xlabel('z')
            ax.set_ylabel(key)
            fig_q.savefig("atmosphere_{}_p{}.png".format(key, self.domain.distributor.rank), dpi=300)
            plt.close(fig_q)

        fig_atm = plt.figure()
        axT = fig_atm.add_subplot(2,2,1)
        axT.plot(self.z[0,:], self.T0['g'][0,:])
        axT.set_ylabel('T0')
        axP = fig_atm.add_subplot(2,2,2)
        axP.semilogy(self.z[0,:], self.P0['g'][0,:]) 
        axP.set_ylabel('P0')
        axR = fig_atm.add_subplot(2,2,3)
        axR.semilogy(self.z[0,:], self.rho0['g'][0,:])
        axR.set_ylabel(r'$\rho0$')
        axS = fig_atm.add_subplot(2,2,4)
        analysis.semilogy_posneg(axS, self.z[0,:], self.del_s0['g'][0,:], color_neg='red')
        
        axS.set_ylabel(r'$\nabla s0$')
        fig_atm.savefig("atmosphere_quantities_p{}.png".format(self.domain.distributor.rank), dpi=300)
                
    def check_that_atmosphere_is_set(self):
        for key in self.necessary_quantities:
            quantity = self.necessary_quantities[key]['g']
            quantity_set = quantity.any()
            if not quantity_set:
                logger.info("WARNING: atmosphere {} is all zeros".format(key))
                
    def test_hydrostatic_balance(self, P_z=None, P=None, T=None, rho=None, make_plots=False):

        if rho is None:
            logger.error("HS balance test requires rho (currently)")
            raise
        
        if P_z is None:
            if P is None:
                if T is None:
                    logger.error("HS balance test requires P_z, P or T")
                    raise
                else:
                    T_scales = T.meta[:]['scale']
                    rho_scales = rho.meta[:]['scale']
                    P = self._new_field()
                    T.set_scales(self.domain.dealias, keep_data=True)
                    rho.set_scales(self.domain.dealias, keep_data=True)
                    P.set_scales(self.domain.dealias, keep_data=False)
                    P['g'] = T['g']*rho['g']
                    T.set_scales(T_scales, keep_data=True)
                    rho.set_scales(rho_scales, keep_data=True)

            P_z = self._new_field()
            P.differentiate('z', out=P_z)
            P_z.set_scales(1, keep_data=True)

        rho_scales = rho.meta[:]['scale']
        rho.set_scales(1, keep_data=True)
        # error in hydrostatic balance diagnostic
        HS_balance = P_z['g']+self.g*rho['g']
        relative_error = HS_balance/P_z['g']
        rho.set_scales(rho_scales, keep_data=True)
        
        HS_average = self._new_field()
        HS_average['g'] = HS_balance
        HS_average.integrate('x')
        HS_average['g'] /= self.Lx
        HS_average.set_scales(1, keep_data=True)

        relative_error_avg = self._new_field()
        relative_error_avg['g'] = relative_error
        relative_error_avg.integrate('x')
        relative_error_avg['g'] /= self.Lx
        relative_error_avg.set_scales(1, keep_data=True)

        if self.make_plots or make_plots:
            fig = plt.figure()
            ax1 = fig.add_subplot(2,1,1)
            ax1.plot(self.z[0,:], P_z['g'][0,:])
            ax1.plot(self.z[0,:], -self.g*rho['g'][0,:])
            ax1.set_ylabel(r'$\nabla P$ and $\rho g$')
            ax1.set_xlabel('z')

            ax2 = fig.add_subplot(2,1,2)
            ax2.semilogy(self.z[0,:], np.abs(relative_error[0,:]))
            ax2.semilogy(self.z[0,:], np.abs(relative_error_avg['g'][0,:]))
            ax2.set_ylabel(r'$|\nabla P + \rho g |/|\nabla P|$')
            ax2.set_xlabel('z')
            fig.savefig("atmosphere_HS_balance_p{}.png".format(self.domain.distributor.rank), dpi=300)
            
        #print("rank {} : |{}|".format(self.domain.distributor.rank,np.max(np.abs(relative_error))))
        max_rel_err = self.domain.dist.comm_cart.allreduce(np.max(np.abs(relative_error)), op=MPI.MAX)
        max_rel_err_avg = self.domain.dist.comm_cart.allreduce(np.max(np.abs(relative_error_avg['g'])), op=MPI.MAX)
        logger.info('max error in HS balance: point={} avg={}'.format(max_rel_err, max_rel_err_avg))

    def check_atmosphere(self, make_plots=False, **kwargs):
        if self.make_plots or make_plots:
            try:
                self.plot_atmosphere()
            except:
                logger.info("Problems in plot_atmosphere: atm full of NaNs?")
        self.test_hydrostatic_balance(make_plots=make_plots, **kwargs)
        self.check_that_atmosphere_is_set()


class MultiLayerAtmosphere(Atmosphere):
    def __init__(self, *args, **kwargs):
        super(MultiLayerAtmosphere, self).__init__(*args, **kwargs)
        
    def _set_domain(self, nx=256, Lx=4, nz=[128, 128], Lz=[1,1], grid_dtype=np.float64, comm=MPI.COMM_WORLD):
        '''
        Specify 2-D domain, with compund basis in z-direction.

        First entries in nz, Lz are the bottom entries (build upwards).
        '''
        if len(nz) != len(Lz):
            logger.error("nz {} has different number of elements from Lz {}".format(nz, Lz))
            raise
                         
        x_basis = de.Fourier(  'x', nx, interval=[0., Lx], dealias=3/2)

        logger.info("Setting compound basis in vertical (z) direction")
        z_basis_list = []
        Lz_interface = 0.
        for iz, nz_i in enumerate(nz):
            Lz_top = Lz[iz]+Lz_interface
            z_basis = de.Chebyshev('z', nz_i, interval=[Lz_interface, Lz_top], dealias=3/2)
            z_basis_list.append(z_basis)
            Lz_interface = Lz_top

        z_basis = de.Compound('z', tuple(z_basis_list),  dealias=3/2)

        logger.info("    Using nx = {}, Lx = {}".format(nx, Lx))
        logger.info("          nz = {}, nz_tot = {}, Lz = {}".format(nz, np.sum(nz), Lz))
       
        self.domain = de.Domain([x_basis, z_basis], grid_dtype=grid_dtype, comm=comm)
        
        self.x = self.domain.grid(0)
        self.Lx = self.domain.bases[0].interval[1] - self.domain.bases[0].interval[0] # global size of Lx
        self.nx = self.domain.bases[0].coeff_size
        self.delta_x = self.Lx/self.nx
        
        self.z = self.domain.grid(-1) # need to access globally-sized z-basis
        self.Lz = self.domain.bases[-1].interval[1] - self.domain.bases[-1].interval[0] # global size of Lz
        self.nz = self.domain.bases[-1].coeff_size
        self.nz_set = nz
        
        self.z_dealias = self.domain.grid(axis=1, scales=self.domain.dealias)

    def filter_field(self, field,frac=0.25):
        logger.info("compound domain: filtering field with frac={}".format(frac))
        dom = field.domain
        local_slice = dom.dist.coeff_layout.slices(scales=dom.dealias)
        coeff = []
        first_subbasis = True
        for i in range(dom.dim)[::-1]:
            if i == np.max(dom.dim)-1:
                # special operation on the compound basis
                for nz in self.nz_set:
                    logger.info("nz: {} out of {}".format(nz, self.nz_set))
                    if first_subbasis:
                        compound_set = np.linspace(0,1,nz,endpoint=False)
                        first_subbasis=False
                    else:
                        compound_set = np.append(compound_set, np.linspace(0,1,nz,endpoint=False))
                logger.debug("compound set shape {}".format(compound_set.shape))
                logger.debug("target shape {}".format(np.linspace(0,1,dom.global_coeff_shape[i],endpoint=False).shape))
                coeff.append(compound_set)
            else:
                coeff.append(np.linspace(0,1,dom.global_coeff_shape[i],endpoint=False))
        cc = np.meshgrid(*coeff)
        for i in range(len(cc)):
            logger.debug("cc {} shape {}".format(i, cc[i].shape))
        field_filter = np.zeros(dom.local_coeff_shape,dtype='bool')

        for i in range(dom.dim):
            field_filter = field_filter | (cc[i][local_slice] > frac)
        field['c'][field_filter] = 0j

class Polytrope(Atmosphere):
    '''
    Single polytrope, stable or unstable.
    '''
    def __init__(self,
                 nx=256, nz=128,
                 Lx=None, aspect_ratio=4,
                 Lz=None, n_rho_cz = 3.5,
                 m_cz=None, epsilon=1e-4, gamma=5/3,
                 constant_diffusivities=True, constant_kappa=False,
                 **kwargs):
        
        self.atmosphere_name = 'single polytrope'

        self._set_atmosphere_parameters(gamma=gamma, epsilon=epsilon, poly_m=m_cz)
        if m_cz is None:
            m_cz = self.poly_m

        if Lz is None:
            if n_rho_cz is not None:
                Lz = self._calculate_Lz_cz(n_rho_cz, m_cz)
            else:
                logger.error("Either Lz or n_rho must be set")
                raise
        if Lx is None:
            Lx = Lz*aspect_ratio

        super(Polytrope, self).__init__(nx=nx, nz=nz, Lx=Lx, Lz=Lz)
        logger.info("   Lx = {:g}, Lz = {:g}".format(self.Lx, self.Lz))
        self.z0 = 1. + self.Lz
        
        self.constant_diffusivities = constant_diffusivities
        if constant_kappa:
            self.constant_diffusivities = False

        self._set_atmosphere()
        self._set_timescales()

    def _calculate_Lz_cz(self, n_rho_cz, m_cz):
        '''
        Calculate Lz based on the number of density scale heights and the initial polytrope.
        '''
        Lz_cz = np.exp(n_rho_cz/m_cz)-1
        return Lz_cz
    
    def _set_atmosphere_parameters(self, gamma=5/3, epsilon=0, poly_m=None, g=None):
        # polytropic atmosphere characteristics
        self.gamma = gamma
        self.epsilon = epsilon

        self.m_ad = 1/(self.gamma-1)

        # trap on poly_m/epsilon conflicts?
        if poly_m is None:
            self.poly_m = self.m_ad - self.epsilon
        else:
            self.poly_m = poly_m

        if g is None:
            self.g = self.poly_m + 1
        else:
            self.g = g

        logger.info("polytropic atmosphere parameters:")
        logger.info("   poly_m = {:g}, epsilon = {:g}, gamma = {:g}".format(self.poly_m, self.epsilon, self.gamma))
    
    def _set_atmosphere(self):
        super(Polytrope, self)._set_atmosphere()

        self.del_ln_rho_factor = -self.poly_m
        self.del_ln_rho0['g'] = self.del_ln_rho_factor/(self.z0 - self.z)
        self.rho0['g'] = (self.z0 - self.z)**self.poly_m

        self.del_s0_factor = - self.epsilon/self.gamma
        self.delta_s = self.del_s0_factor*np.log(self.z0)
        self.del_s0['g'] = self.del_s0_factor/(self.z0 - self.z)
 
        self.T0_zz['g'] = 0        
        self.T0_z['g'] = -1
        self.T0['g'] = self.z0 - self.z       

        self.P0['g'] = (self.z0 - self.z)**(self.poly_m+1)
        self.P0.differentiate('z', out=self.del_P0)
        self.del_P0.set_scales(1, keep_data=True)
        self.P0.set_scales(1, keep_data=True)
        
        if self.constant_diffusivities:
            self.scale['g'] = self.z0 - self.z
        else:
            # consider whether to scale nccs involving chi differently (e.g., energy equation)
            self.scale['g'] = self.z0 - self.z

        # choose a particular gauge for phi (g*z0); and -grad(phi)=g_vec=-g*z_hat
        # double negative is correct.
        self.phi['g'] = -self.g*(self.z0 - self.z)

        rho0_max, rho0_min = self.value_at_boundary(self.rho0)
        if rho0_max is not None:
            rho0_ratio = rho0_max/rho0_min
            logger.info("   density: min {}  max {}".format(rho0_min, rho0_max))
            logger.info("   density scale heights = {:g} (measured)".format(np.log(rho0_ratio)))
            logger.info("   density scale heights = {:g} (target)".format(np.log((self.z0)**self.poly_m)))
            
        H_rho_top = (self.z0-self.Lz)/self.poly_m
        H_rho_bottom = (self.z0)/self.poly_m
        logger.info("   H_rho = {:g} (top)  {:g} (bottom)".format(H_rho_top,H_rho_bottom))
        logger.info("   H_rho/delta x = {:g} (top)  {:g} (bottom)".format(H_rho_top/self.delta_x,
                                                                          H_rho_bottom/self.delta_x))
        
    def _set_timescales(self, atmosphere=None):
        if atmosphere is None:
            atmosphere=self
            
        # min of global quantity
        atmosphere.min_BV_time = self.domain.dist.comm_cart.allreduce(np.min(np.sqrt(np.abs(self.g*self.del_s0['g']))), op=MPI.MIN)
        atmosphere.freefall_time = np.sqrt(self.Lz/self.g)
        atmosphere.buoyancy_time = np.sqrt(self.Lz/self.g/np.abs(self.epsilon))
        
        logger.info("atmospheric timescales:")
        logger.info("   min_BV_time = {:g}, freefall_time = {:g}, buoyancy_time = {:g}".format(atmosphere.min_BV_time,
                                                                                               atmosphere.freefall_time,
                                                                                               atmosphere.buoyancy_time))
    def _set_diffusivities(self, Rayleigh=1e6, Prandtl=1):
        
        logger.info("problem parameters:")
        logger.info("   Ra = {:g}, Pr = {:g}".format(Rayleigh, Prandtl))

        # set nu and chi at top based on Rayleigh number
        nu_top = np.sqrt(Prandtl*(self.Lz**3*np.abs(self.delta_s)*self.g)/Rayleigh)
        chi_top = nu_top/Prandtl

        if self.constant_diffusivities:
            # take constant nu, chi
            nu = nu_top
            chi = chi_top

            logger.info("   using constant nu, chi")
            logger.info("   nu = {:g}, chi = {:g}".format(nu, chi))
        else:
            self.constant_kappa = True

            if self.constant_kappa:
                # take constant nu, constant kappa (non-constant chi); Prandtl changes.
                nu  = nu_top
                logger.info("   using constant nu, kappa")
            else:
                # take constant mu, kappa based on setting a top-of-domain Rayleigh number
                # nu  =  nu_top/(self.rho0['g'])
                logger.error("   using constant mu, kappa <DISABLED>")
                raise

            chi = chi_top/(self.rho0['g'])
        
            logger.info("   nu_top = {:g}, chi_top = {:g}".format(nu_top, chi_top))
                    
        #Allows for atmosphere reuse
        self.chi.set_scales(1, keep_data=True)
        self.nu['g'] = nu
        self.chi['g'] = chi

        self.chi.differentiate('z', out=self.del_chi)
        self.chi.set_scales(1, keep_data=True)

        # determine characteristic timescales; use chi and nu at middle of domain for bulk timescales.
        self.thermal_time = self.Lz**2/self.chi.interpolate(z=self.Lz/2)['g'][0][0]
        self.top_thermal_time = 1/chi_top

        self.viscous_time = self.Lz**2/self.nu.interpolate(z=self.Lz/2)['g'][0][0]
        self.top_viscous_time = 1/nu_top

        logger.info("thermal_time = {:g}, top_thermal_time = {:g}".format(self.thermal_time,
                                                                          self.top_thermal_time))

class Polytrope_adiabatic(Polytrope):
    def __init__(self,
                 nx=256, nz=128,
                 Lx=None, aspect_ratio=4,
                 Lz=None, n_rho_cz = 3.5,
                 gamma=5/3,                 
                 **kwargs):

        logger.info("************* entering polytrope_adiabatic, setting full_atm")
        full_atm = Polytrope(Lz=Lz, n_rho_cz=n_rho_cz,
                             gamma=gamma,nx=nx,nz=nz, Lx=Lx, aspect_ratio=aspect_ratio,
                             **kwargs)
        
        self.atmosphere_name = 'single adiabatic polytrope'

        if Lz is None:
            # take Lz from full_atm so that n_rho_cz is consistent
            Lz = full_atm.Lz
        if Lx is None:
            Lx = Lz*aspect_ratio

        super(Polytrope, self).__init__(nx=nx, nz=nz, Lx=Lx, Lz=Lz)
        self.z0 = 1. + self.Lz

        logger.info("************* setting adiabatic atm")

        self.constant_diffusivities = full_atm.constant_diffusivities
        self._set_atmosphere_parameters(gamma=gamma, epsilon=0, poly_m=full_atm.m_ad)

        self._set_atmosphere()
        full_atm._set_timescales(atmosphere=self)

        self.T0_IC = self._new_ncc()
        self.rho0_IC = self._new_ncc()
        self.ln_rho0_IC = self._new_ncc()
        
        self.T0_IC['g'] = full_atm.T0['g'] - self.T0['g']
        self.rho0_IC['g'] = full_atm.rho0['g'] - self.rho0['g']
        self.ln_rho0_IC['g'] = np.log(full_atm.rho0['g']) - np.log(self.rho0['g'])

        self.delta_s = full_atm.delta_s
                      
class Multitrope(MultiLayerAtmosphere):
    '''
    Multiple joined polytropes.  Currently two are supported, unstable on top, stable below.  To be generalized.

    When specifying the z resolution, use a list, with the stable layer
    as the first entry and the unstable layer as the second list entry.
    e.g.,
    nz = [nz_rz, nz_cz]
    
    '''
    def __init__(self, nx=256, nz=[128, 128],
                 aspect_ratio=4,
                 gamma=5/3,
                 n_rho_cz=3.5, n_rho_rz=2, 
                 m_rz=3, stiffness=100,
                 stable_bottom=True,
                 stable_top=False,
<<<<<<< HEAD
                 width=None,
=======
                 overshoot_pad = None,
>>>>>>> cc6e2334
                 **kwargs):

        self.atmosphere_name = 'multitrope'
        
        if stable_top:
            stable_bottom = False
            
        self.stable_bottom = stable_bottom

        self._set_atmosphere_parameters(gamma=gamma, n_rho_cz=n_rho_cz,
                                        n_rho_rz=n_rho_rz, m_rz=m_rz, stiffness=stiffness)
        
        Lz_cz, Lz_rz, Lz = self._calculate_Lz(n_rho_cz, self.m_cz, n_rho_rz, self.m_rz)
        self.Lz_cz = Lz_cz
        self.Lz_rz = Lz_rz
        
        Lx = Lz_cz*aspect_ratio
        
        # guess at overshoot offset and tanh width
        # current guess for overshoot pad is based off of entropy equilibration
        # in a falling plume (location z in RZ where S(z) = S(z_top)), assuming
        # the plume starts with the entropy of the top of the CZ.
        # see page 139 of lab-book 15, 9/1/15 (Brown)
        T_bcz = Lz_cz+1
        L_ov = ((T_bcz)**((stiffness+1)/stiffness) - T_bcz)*(self.m_rz+1)/(self.m_cz+1)

        if overshoot_pad is None:
            overshoot_pad = 2*L_ov # add a safety factor of 2x for timestepping for now
            if overshoot_pad >= Lz_rz:
                # if we go past the bottom or top of the domain,
                # put the matching region in the middle of the stable layer.
                # should only be a major problem for stiffness ~ O(1)
                overshoot_pad = 0.5*Lz_rz

        if self.stable_bottom:
            self.match_center = self.Lz_rz
        else:
            self.match_center = self.Lz_cz
            
        # this is going to widen the tanh and move the location of del(s)=0 as n_rho_cz increases...
        # match_width = 2% of Lz_cz, somewhat analgous to Rogers & Glatzmaier 2005
        erf_v_tanh = 18.5/(np.sqrt(np.pi)*6.5/2)
        if width is None:
            width = 0.02*erf_v_tanh
        logger.info("erf width factor is {} of Lz_cz (total: {})".format(width, width*Lz_cz))
        self.match_width = width*Lz_cz # adjusted by ~3x for erf() vs tanh()
        
        logger.info("using overshoot_pad = {} and match_width = {}".format(overshoot_pad, self.match_width))
        if self.stable_bottom:
            Lz_bottom = Lz_rz - overshoot_pad
            Lz_top = Lz_cz + overshoot_pad
        else:
            Lz_bottom = Lz_cz + overshoot_pad
            Lz_top = Lz_rz - overshoot_pad

        super(Multitrope, self).__init__(nx=nx, nz=nz, Lx=Lx, Lz=[Lz_bottom, Lz_top], **kwargs)

        logger.info("   Lx = {:g}, Lz = {:g} (Lz_cz = {:g}, Lz_rz = {:g})".format(self.Lx, self.Lz, self.Lz_cz, self.Lz_rz))

        self.z_cz =self.Lz_cz + 1
        self._set_atmosphere()
        logger.info("Done set_atmosphere")
        T0_max, T0_min = self.value_at_boundary(self.T0)
        P0_max, P0_min = self.value_at_boundary(self.P0)
        rho0_max, rho0_min = self.value_at_boundary(self.rho0)

        logger.info("   temperature: min {}  max {}".format(T0_min, T0_max))
        logger.info("   pressure: min {}  max {}".format(P0_min, P0_max))
        logger.info("   density: min {}  max {}".format(rho0_min, rho0_max))

        if rho0_max is not None:
            rho0_ratio = rho0_max/rho0_min
            logger.info("   density scale heights = {:g}".format(np.log(rho0_ratio)))
            logger.info("   target n_rho_cz = {:g} n_rho_rz = {:g}".format(self.n_rho_cz, self.n_rho_rz))
            logger.info("   target n_rho_total = {:g}".format(self.n_rho_cz+self.n_rho_rz))
        H_rho_top = (self.z_cz-self.Lz_cz)/self.m_cz
        H_rho_bottom = (self.z_cz)/self.m_cz
        logger.info("   H_rho = {:g} (top CZ)  {:g} (bottom CZ)".format(H_rho_top,H_rho_bottom))
        logger.info("   H_rho/delta x = {:g} (top CZ)  {:g} (bottom CZ)".format(H_rho_top/self.delta_x,
                                                                          H_rho_bottom/self.delta_x))

        self._set_timescales()
        
    def _set_timescales(self, atmosphere=None):
        if atmosphere is None:
            atmosphere=self
        # min of global quantity
        BV_time = np.sqrt(np.abs(self.g*self.del_s0['g']))
        if BV_time.shape[-1] == 0:
            logger.debug("BV_time {}, shape {}".format(BV_time, BV_time.shape))
            BV_time = np.array([np.inf])
            
        self.min_BV_time = self.domain.dist.comm_cart.allreduce(np.min(BV_time), op=MPI.MIN)
        self.freefall_time = np.sqrt(self.Lz_cz/self.g)
        self.buoyancy_time = np.sqrt(self.Lz_cz/self.g/np.abs(self.epsilon))
        
        logger.info("atmospheric timescales:")
        logger.info("   min_BV_time = {:g}, freefall_time = {:g}, buoyancy_time = {:g}".format(self.min_BV_time,
                                                                                               self.freefall_time,
                                                                                               self.buoyancy_time))
            
    def _calculate_Lz(self, n_rho_cz, m_cz, n_rho_rz, m_rz):
        '''
        Estimate the depth of the CZ and the RZ.
        '''
        # T = del_T*(z-z_interface) + T_interface
        # del_T = -g/(m+1) = -(m_cz+1)/(m+1)
        # example: cz: z_interface = L_cz (top), T_interface = 1, del_T = -1
        #     .: T = -1*(z - L_cz) + 1 = (L_cz + 1 - z) = (z0 - z)
        # this recovers the Lecoanet et al 2014 notation
        #
        # T_bot = -del_T*z_interface + T_interface
        # n_rho = ln(rho_bot/rho_interface) = m*ln(T_bot/T_interface)
        #       = m*ln(-del_T*z_interface/T_interface + 1)
        # 
        # z_interface = (T_interface/(-del_T))*(np.exp(n_rho/m)-1)

        if self.stable_bottom:
            Lz_cz = np.exp(n_rho_cz/m_cz)-1
        else:
            Lz_rz = np.exp(n_rho_rz/m_rz)-1
            
        del_T_rz = -(m_cz+1)/(m_rz+1)

        if self.stable_bottom:
            T_interface = (Lz_cz+1) # T at bottom of CZ
            Lz_rz = T_interface/(-del_T_rz)*(np.exp(n_rho_rz/m_rz)-1)
        else:
            T_interface = (Lz_rz+1) # T at bottom of CZ
            Lz_cz = T_interface/(-del_T_rz)*(np.exp(n_rho_cz/m_cz)-1)
            
        Lz = Lz_cz + Lz_rz
        logger.info("Calculating scales {}".format((Lz_cz, Lz_rz, Lz)))
        return (Lz_cz, Lz_rz, Lz)

    def match_Phi(self, z, f=scp.erf, center=None, width=None):
        if center is None:
            center = self.match_center
        if width is None:
            width = self.match_width
        return 1/2*(1-f((z-center)/width))
         
    def _compute_kappa_profile(self, kappa_ratio):
        # start with a simple profile, adjust amplitude later (in _set_diffusivities)
        kappa_top = 1
        Phi = self.match_Phi(self.z)
        inv_Phi = 1-Phi
        
        self.kappa = self._new_ncc()
        if self.stable_bottom:
            self.kappa['g'] = (Phi*kappa_ratio+inv_Phi)*kappa_top
        else:
            self.kappa['g'] = (Phi+inv_Phi*kappa_ratio)*kappa_top
        self.necessary_quantities['kappa'] = self.kappa


    def _set_atmosphere_parameters(self,
                                   gamma=5/3,
                                   n_rho_cz=3.5,
                                   n_rho_rz=2, m_rz=3, stiffness=100,
                                   g=None):
        
        # polytropic atmosphere characteristics

        # gamma = c_p/c_v
        # n_rho_cz = number of density scale heights in CZ
        # n_rho_rz = number of density scale heights in RZ
        # m_rz = polytropic index of radiative zone
        # stiffness = (m_rz - m_ad)/(m_ad - m_cz) = (m_rz - m_ad)/epsilon

        self.gamma = gamma

        self.m_ad = 1/(gamma-1)
        self.m_rz = m_rz
        self.stiffness = stiffness
        self.epsilon = (self.m_rz - self.m_ad)/self.stiffness
        self.m_cz = self.m_ad - self.epsilon

        self.n_rho_cz = n_rho_cz
        self.n_rho_rz = n_rho_rz
        
        if g is None:
            self.g = self.m_cz + 1
        else:
            self.g = g

        logger.info("multitrope atmosphere parameters:")
        logger.info("   m_cz = {:g}, epsilon = {:g}, gamma = {:g}".format(self.m_cz, self.epsilon, self.gamma))
        logger.info("   m_rz = {:g}, stiffness = {:g}".format(self.m_rz, self.stiffness))
    
    def _set_atmosphere(self):
        super(MultiLayerAtmosphere, self)._set_atmosphere()
        
        kappa_ratio = (self.m_rz + 1)/(self.m_cz + 1)

        self.delta_s = self.epsilon*(self.gamma-1)/self.gamma*np.log(self.z_cz)
        logger.info("Atmosphere delta s is {}".format(self.delta_s))

        # choose a particular gauge for phi (g*z0); and -grad(phi)=g_vec=-g*z_hat
        # double negative is correct.
        self.phi['g'] = -self.g*(self.z_cz - self.z)

        # this doesn't work: numerical instability blowup, and doesn't reduce bandwidth much at all
        #self.scale['g'] = (self.z_cz - self.z)
        # this seems to work fine; bandwidth only a few terms worse.
        self.scale['g'] = 1.
                                
        self._compute_kappa_profile(kappa_ratio)

        logger.info("Solving for T0")
        # start with an arbitrary -1 at the top, which will be rescaled after _set_diffusivites
        flux_top = -1
        self.T0_z['g'] = flux_top/self.kappa['g']
        self.T0_z.antidifferentiate('z',('right',0), out=self.T0)
        # need T0_zz in multitrope
        self.T0_z.differentiate('z', out=self.T0_zz)
        self.T0['g'] += 1
        self.T0.set_scales(1, keep_data=True)
    
        self.del_ln_P0 = self._new_ncc()
        self.ln_P0 = self._new_ncc()
        self.necessary_quantities['ln_P0'] = self.ln_P0
        self.necessary_quantities['del_ln_P0'] = self.del_ln_P0
        
        logger.info("Solving for P0")
        # assumes ideal gas equation of state
        self.del_ln_P0['g'] = -self.g/self.T0['g']
        self.del_ln_P0.antidifferentiate('z',('right',0),out=self.ln_P0)
        self.ln_P0.set_scales(1, keep_data=True)
        self.P0['g'] = np.exp(self.ln_P0['g'])
        self.del_ln_P0.set_scales(1, keep_data=True)
        self.del_P0['g'] = self.del_ln_P0['g']*self.P0['g']
        self.del_P0.set_scales(1, keep_data=True)
        
        self.rho0['g'] = self.P0['g']/self.T0['g']

        self.rho0.differentiate('z', out=self.del_ln_rho0)
        self.del_ln_rho0['g'] = self.del_ln_rho0['g']/self.rho0['g']

        self.rho0.set_scales(1, keep_data=True)         
        self.del_ln_P0.set_scales(1, keep_data=True)        
        self.del_ln_rho0.set_scales(1, keep_data=True)        
        self.del_s0['g'] = 1/self.gamma*self.del_ln_P0['g'] - self.del_ln_rho0['g']


    def _set_diffusivities(self, Rayleigh=1e6, Prandtl=1):
        logger.info("problem parameters (multitrope):")
        logger.info("   Ra = {:g}, Pr = {:g}".format(Rayleigh, Prandtl))
        Rayleigh_top = Rayleigh
        Prandtl_top = Prandtl
        # inputs:
        # Rayleigh_top = g dS L_cz**3/(chi_top**2 * Pr_top)
        # Prandtl_top = nu_top/chi_top
        self.chi_top = np.sqrt((self.g*self.delta_s*self.Lz_cz**3)/(Rayleigh_top*Prandtl_top))
            
        self.nu_top = self.chi_top*Prandtl_top

        if not self.stable_bottom:
            # try to rescale chi appropriately so that the
            # Rayleigh number is set at the top of the CZ
            # to the desired value by removing the density
            # scaling from the rz.  This is a guess.
            self.chi_top = np.exp(self.n_rho_rz)*self.chi_top

        self.constant_diffusivities = False

        logger.info("about to access nu")
        self.nu['g'] = self.nu_top
        # rescale kappa to correct values based on Rayleigh number derived chi
        logger.info("about to access kappa")

        self.kappa['g'] *= self.chi_top
        self.kappa.set_scales(self.domain.dealias, keep_data=True)
        self.rho0.set_scales(self.domain.dealias, keep_data=True)
        self.chi.set_scales(self.domain.dealias, keep_data=True)
        logger.info("about to access chi")
        if self.rho0['g'].shape[-1] != 0:
            self.chi['g'] = self.kappa['g']/self.rho0['g']
            self.chi.differentiate('z', out=self.del_chi)
            self.chi.set_scales(1, keep_data=True)
        logger.info("done chi")
        self.top_thermal_time = 1/self.chi_top
        self.thermal_time = self.Lz_cz**2/self.chi_top
        logger.info("done times")
        logger.info("   nu_top = {:g}, chi_top = {:g}".format(self.nu_top, self.chi_top))            
        logger.info("thermal_time = {:g}, top_thermal_time = {:g}".format(self.thermal_time,
                                                                          self.top_thermal_time))

    def get_flux(self, rho, T):
        rho.set_scales(1,keep_data=True)
        T_z = self._new_ncc()
        T.differentiate('z', out=T_z)
        T_z.set_scales(1,keep_data=True)
        chi = self.chi
        chi.set_scales(1,keep_data=True)
        flux = self._new_ncc()
        flux['g'] = rho['g']*T_z['g']*chi['g']
        return flux


class MultitropeDense(Multitrope):
    '''
    Multiple joined polytropes.  Currently two are supported, unstable on top, stable below.  To be generalized.

    When specifying the z resolution, use a list, with the stable layer
    as the first entry and the unstable layer as the second list entry.
    e.g.,
    nz = [nz_rz, nz_cz]
    
    '''
    def __init__(self, nx=256, nz=[128, 32, 128],
                 aspect_ratio=4,
                 gamma=5/3,
                 n_rho_cz=3.5, n_rho_rz=2, 
                 m_rz=3, stiffness=100,
                 stable_bottom=True,
                 stable_top=False,
                 **kwargs):

        self.atmosphere_name = 'multitrope'
        
        if stable_top:
            stable_bottom = False
            
        self.stable_bottom = stable_bottom

        self._set_atmosphere_parameters(gamma=gamma, n_rho_cz=n_rho_cz,
                                        n_rho_rz=n_rho_rz, m_rz=m_rz, stiffness=stiffness)
        
        Lz_cz, Lz_rz, Lz = self._calculate_Lz(n_rho_cz, self.m_cz, n_rho_rz, self.m_rz)
        self.Lz_cz = Lz_cz
        self.Lz_rz = Lz_rz
        
        Lx = Lz_cz*aspect_ratio

        if self.stable_bottom:
            self.match_center = self.Lz_rz
        else:
            self.match_center = self.Lz_cz

        self.match_width = 0.02*Lz_cz # 2% of Lz_cz, somewhat analgous to Rogers & Glatzmaier 2005
        overshoot_pad = 3*self.match_width
        
        logger.info("using overshoot_pad = {} and match_width = {}".format(overshoot_pad, self.match_width))
        if self.stable_bottom:
            Lz_bottom = Lz_rz - overshoot_pad
            Lz_mid = 2*overshoot_pad
            Lz_top = Lz_cz + overshoot_pad
        else:
            Lz_bottom = Lz_cz + overshoot_pad
            Lz_mid = 2*overshoot_pad
            Lz_top = Lz_rz - overshoot_pad

        super(Multitrope, self).__init__(nx=nx, nz=nz, Lx=Lx, Lz=[Lz_bottom, Lz_mid, Lz_top], **kwargs)

        logger.info("   Lx = {:g}, Lz = {:g} (Lz_cz = {:g}, Lz_rz = {:g})".format(self.Lx, self.Lz, self.Lz_cz, self.Lz_rz))

        self.z_cz =self.Lz_cz + 1
        self._set_atmosphere()

        T0_max, T0_min = self.value_at_boundary(self.T0)
        P0_max, P0_min = self.value_at_boundary(self.P0)
        rho0_max, rho0_min = self.value_at_boundary(self.rho0)

        logger.info("   temperature: min {}  max {}".format(T0_min, T0_max))
        logger.info("   pressure: min {}  max {}".format(P0_min, P0_max))
        logger.info("   density: min {}  max {}".format(rho0_min, rho0_max))

        rho0_ratio = rho0_max/rho0_min
        logger.info("   density scale heights = {:g}".format(np.log(rho0_ratio)))
        logger.info("   target n_rho_cz = {:g} n_rho_rz = {:g}".format(self.n_rho_cz, self.n_rho_rz))
        logger.info("   target n_rho_total = {:g}".format(self.n_rho_cz+self.n_rho_rz))
        H_rho_top = (self.z_cz-self.Lz_cz)/self.m_cz
        H_rho_bottom = (self.z_cz)/self.m_cz
        logger.info("   H_rho = {:g} (top CZ)  {:g} (bottom CZ)".format(H_rho_top,H_rho_bottom))
        logger.info("   H_rho/delta x = {:g} (top CZ)  {:g} (bottom CZ)".format(H_rho_top/self.delta_x,
                                                                          H_rho_bottom/self.delta_x))

        self._set_timescales()

        
# need to implement flux-based Rayleigh number here.
class PolytropeFlux(Polytrope):
    def __init__(self, *args, **kwargs):
        super(Polytrope, self).__init__(*args, **kwargs)
        self.atmosphere_name = 'single Polytrope'
        
    def _set_diffusivities(self, Rayleigh=1e6, Prandtl=1):
        
        logger.info("problem parameters:")
        logger.info("   Ra = {:g}, Pr = {:g}".format(Rayleigh, Prandtl))

        # take constant nu, chi
        nu = np.sqrt(Prandtl*(self.Lz**3*np.abs(self.delta_s)*self.g)/Rayleigh)
        chi = nu/Prandtl

        logger.info("   nu = {:g}, chi = {:g}".format(nu, chi))

        # determine characteristic timescales
        self.thermal_time = self.Lz**2/chi
        self.top_thermal_time = 1/chi

        self.viscous_time = self.Lz**2/nu
        self.top_viscous_time = 1/nu

        logger.info("thermal_time = {:g}, top_thermal_time = {:g}".format(self.thermal_time,
                                                                          self.top_thermal_time))

        self.nu['g'] = nu
        self.chi['g'] = chi
        
        return nu, chi        

    def set_BC(self):
        self.problem.add_bc( "left(Q_z) = 1")
        self.problem.add_bc("right(Q_z) = 1")
            
        self.problem.add_bc( "left(u) = 0")
        self.problem.add_bc("right(u) = 0")
        self.problem.add_bc( "left(w) = 0")
        self.problem.add_bc("right(w) = 0")


class Equations():
    def __init__(self):
        pass
    
    def set_IVP_problem(self, *args, **kwargs):
        self.problem = de.IVP(self.domain, variables=self.variables)
        self.set_equations(*args, **kwargs)

    def set_eigenvalue_problem(self, *args, **kwargs):
        self.problem = EVP_homogeneous(self.domain, variables=self.variables, eigenvalue='omega')
        self.problem.substitutions['dt(f)'] = "omega*f"
        self.set_equations(*args, **kwargs)
    
    def at_boundary(self, f, z=0, tol=1e-12, derivative=False, dz=False, BC_text='BC'):        
        if derivative or dz:
            f_bc=self._new_ncc()
            f.differentiate('z', out=f_bc)
            BC_text += "_z"
        else:
            f_bc = f

        BC_field = f_bc.interpolate(z=z)

        try:
            BC = BC_field['g'][0][0]
        except:
            BC = BC_field['g']
            logger.error("shape of BC_field {}".format(BC_field['g'].shape))
            logger.error("BC = {}".format(BC))

        if np.abs(BC) < tol:
            BC = 0
        logger.info("Calculating boundary condition z={:7g}, {}={:g}".format(z, BC_text, BC))
        return BC

    def _set_subs(self):
        # differential operators
        self.problem.substitutions['Lap(f, f_z)'] = "(dx(dx(f)) + dz(f_z))"
        self.problem.substitutions['Div(f, f_z)'] = "(dx(f) + f_z)"
        self.problem.substitutions['Div_u'] = "Div(u, w_z)"
        self.problem.substitutions['UdotGrad(f, f_z)'] = "(u*dx(f) + w*(f_z))"
        
        # analysis operators
        self.problem.substitutions['plane_avg(A)'] = 'integ(A, "x")/Lx'
        self.problem.substitutions['vol_avg(A)']   = 'integ(A)/Lx/Lz'
        self.problem.substitutions['plane_std(A)'] = 'sqrt(plane_avg((A - plane_avg(A))**2))'

        # output parameters        
        self.problem.substitutions['enstrophy'] = '(dx(w) - u_z)**2'
        self.problem.substitutions['vorticity'] = '(dx(w) - u_z)'        

    def global_noise(self, seed=42, **kwargs):            
        # Random perturbations, initialized globally for same results in parallel
        gshape = self.domain.dist.grid_layout.global_shape(scales=self.domain.dealias)
        slices = self.domain.dist.grid_layout.slices(scales=self.domain.dealias)
        rand = np.random.RandomState(seed=seed)
        noise = rand.standard_normal(gshape)[slices]

        # filter in k-space
        noise_field = self._new_field()
        noise_field.set_scales(self.domain.dealias, keep_data=False)
        noise_field['g'] = noise
        self.filter_field(noise_field, **kwargs)

        return noise_field['g']
    
class FC_equations(Equations):
    def __init__(self):
        self.equation_set = 'Fully Compressible (FC) Navier-Stokes'
        self.variables = ['u','u_z','w','w_z','T1', 'T1_z', 'ln_rho1']

        # possible boundary condition values for a normal system
        self.T1_left  = 0
        self.T1_right = 0
        self.T1_z_left  = 0
        self.T1_z_right = 0

    def _set_subs(self):
        super(FC_equations, self)._set_subs()
        
        self.problem.substitutions['rho_full'] = 'rho0*exp(ln_rho1)'
        self.problem.substitutions['rho_fluc'] = 'rho0*(exp(ln_rho1)-1)'
        self.problem.substitutions['ln_rho0']  = 'log(rho0)'

        self.problem.parameters['delta_s_atm'] = self.delta_s
        self.problem.substitutions['s_fluc'] = '(1/Cv_inv*log(1+T1/T0) - 1/Cv_inv*(gamma-1)*ln_rho1)'
        self.problem.substitutions['s_mean'] = '(1/Cv_inv*log(T0) - 1/Cv_inv*(gamma-1)*ln_rho0)'

        self.problem.substitutions['Rayleigh_global'] = 'g*Lz**3*delta_s_atm/(nu*chi)'
        self.problem.substitutions['Rayleigh_local']  = 'g*Lz**4*dz(s_mean+s_fluc)/(nu*chi)'
        
        self.problem.substitutions['KE'] = 'rho_full*(u**2+w**2)/2'
        self.problem.substitutions['PE'] = 'rho_full*phi'
        self.problem.substitutions['PE_fluc'] = 'rho_fluc*phi'
        self.problem.substitutions['IE'] = 'rho_full*Cv*(T1+T0)'
        self.problem.substitutions['IE_fluc'] = 'rho_full*Cv*T1+rho_fluc*Cv*T0'
        self.problem.substitutions['P'] = 'rho_full*(T1+T0)'
        self.problem.substitutions['P_fluc'] = 'rho_full*T1+rho_fluc*T0'
        self.problem.substitutions['h'] = 'IE + P'
        self.problem.substitutions['h_fluc'] = 'IE_fluc + P_fluc'
        self.problem.substitutions['u_rms'] = 'sqrt(u*u)'
        self.problem.substitutions['w_rms'] = 'sqrt(w*w)'
        self.problem.substitutions['Re_rms'] = 'sqrt(u**2+w**2)*Lz/nu'
        self.problem.substitutions['Pe_rms'] = 'sqrt(u**2+w**2)*Lz/chi'

        self.problem.substitutions['h_flux'] = 'w*h'
        self.problem.substitutions['kappa_flux_mean'] = '-rho0*chi*dz(T0)'
        self.problem.substitutions['kappa_flux_fluc'] = '-rho_full*chi*dz(T1) - rho_fluc*chi*dz(T0)'
        self.problem.substitutions['kappa_flux'] = '((kappa_flux_mean) + (kappa_flux_fluc))'
        self.problem.substitutions['KE_flux'] = 'w*KE'

    def set_equations(self, Rayleigh, Prandtl, include_background_flux=True):
        self._set_diffusivities(Rayleigh=Rayleigh, Prandtl=Prandtl)
        self._set_parameters()
        # thermal boundary conditions
        self.problem.parameters['T1_left']  = self.T1_left
        self.problem.parameters['T1_right'] = self.T1_right
        self.problem.parameters['T1_z_left']  = self.T1_z_left
        self.problem.parameters['T1_z_right'] = self.T1_z_right

        self._set_subs()
                
        # here, nu and chi are constants        
        self.viscous_term_w = " nu*(Lap(w, w_z) + 2*del_ln_rho0*w_z + 1/3*(dx(u_z) + dz(w_z)) - 2/3*del_ln_rho0*Div_u)"
        self.viscous_term_u = " nu*(Lap(u, u_z) + del_ln_rho0*(u_z+dx(w)) + 1/3*Div(dx(u), dx(w_z)))"
        self.problem.substitutions['L_visc_w'] = self.viscous_term_w
        self.problem.substitutions['L_visc_u'] = self.viscous_term_u

        self.nonlinear_viscous_w = " nu*(    u_z*dx(ln_rho1) + 2*w_z*dz(ln_rho1) + dx(ln_rho1)*dx(w) - 2/3*dz(ln_rho1)*Div_u)"
        self.nonlinear_viscous_u = " nu*(2*dx(u)*dx(ln_rho1) + dx(w)*dz(ln_rho1) + dz(ln_rho1)*u_z   - 2/3*dx(ln_rho1)*Div_u)"
        self.problem.substitutions['NL_visc_w'] = self.nonlinear_viscous_w
        self.problem.substitutions['NL_visc_u'] = self.nonlinear_viscous_u

        # double check implementation of variabile chi and background coupling term.
        self.problem.substitutions['Q_z'] = "(-T1_z)"
        self.linear_thermal_diff    = (" Cv_inv*(chi*(Lap(T1, T1_z)     + T1_z*del_ln_rho0 "
                                       "              + T0_z*dz(ln_rho1)) + del_chi*dz(T1)) ")
        self.nonlinear_thermal_diff =  " Cv_inv*chi*(dx(T1)*dx(ln_rho1) + T1_z*dz(ln_rho1))"
        self.source =                  " Cv_inv*(chi*(T0_zz             + T0_z*del_ln_rho0) + del_chi*T0_z)"
                
        self.problem.substitutions['L_thermal']    = self.linear_thermal_diff 
        self.problem.substitutions['NL_thermal']   = self.nonlinear_thermal_diff
        self.problem.substitutions['source_terms'] = self.source
        
        self.viscous_heating = " Cv_inv*nu*(2*(dx(u))**2 + (dx(w))**2 + u_z**2 + 2*w_z**2 + 2*u_z*dx(w) - 2/3*Div_u**2)"
        self.problem.substitutions['NL_visc_heat'] = self.viscous_heating
        
        self.problem.add_equation("dz(u) - u_z = 0")
        self.problem.add_equation("dz(w) - w_z = 0")
        self.problem.add_equation("dz(T1) - T1_z = 0")
        
        self.problem.add_equation(("(scale)*( dt(w) + T1_z   + T0*dz(ln_rho1) + T1*del_ln_rho0 - L_visc_w) = "
                                   "(scale)*(-T1*dz(ln_rho1) - UdotGrad(w, w_z) + NL_visc_w)"))

        self.problem.add_equation(("(scale)*( dt(u) + dx(T1) + T0*dx(ln_rho1)                  - L_visc_u) = "
                                   "(scale)*(-T1*dx(ln_rho1) - UdotGrad(u, u_z) + NL_visc_u)"))

        self.problem.add_equation(("(scale)*( dt(ln_rho1)   + w*del_ln_rho0 + Div_u ) = "
                                   "(scale)*(-UdotGrad(ln_rho1, dz(ln_rho1)))"))

        self.problem.add_equation(("(scale)*( dt(T1)   + w*T0_z + (gamma-1)*T0*Div_u -  L_thermal) = "
                                   "(scale)*(-UdotGrad(T1, T1_z)    - (gamma-1)*T1*Div_u + NL_thermal + NL_visc_heat + source_terms)")) 
        
        logger.info("using nonlinear EOS for entropy, via substitution")
        # non-linear EOS for s, where we've subtracted off
        # Cv_inv*∇s0 =  T0_z/(T0 + T1) - (gamma-1)*del_ln_rho0
        # move entropy to a substitution; no need to solve for it.
        #self.problem.add_equation(("(scale)*(Cv_inv*s - T1/T0 + (gamma-1)*ln_rho1) = "
        #                           "(scale)*(log(1+T1/T0) - T1/T0)"))

                
    def set_BC(self,
               fixed_flux=None, fixed_temperature=None, mixed_flux_temperature=None, mixed_temperature_flux=None,
               stress_free=None, no_slip=None):

        if fixed_flux is None and fixed_temperature is None and mixed_temperature_flux is None:
            mixed_flux_temperature = True
        if stress_free is None and no_slip is None:
            stress_free = True

        # thermal boundary conditions
        if fixed_flux:
            logger.info("Thermal BC: fixed flux (T1_z)")
            self.problem.add_bc( "left(T1_z) = T1_z_left")
            self.problem.add_bc("right(T1_z) = T1_z_right")
        elif fixed_temperature:
            logger.info("Thermal BC: fixed temperature (T1)")
            self.problem.add_bc( "left(T1) = T1_left")
            self.problem.add_bc("right(T1) = T1_right")
        elif mixed_flux_temperature:
            logger.info("Thermal BC: mixed flux/temperature (T1_z/T1)")
            self.problem.add_bc("left(T1_z) = T1_z_left")
            self.problem.add_bc("right(T1)  = T1_right")
        elif mixed_temperature_flux:
            logger.info("Thermal BC: mixed temperature/flux (T1/T1_z)")
            self.problem.add_bc("left(T1)    = T1_left")
            self.problem.add_bc("right(T1_z) = T1_z_right")
        else:
            logger.error("Incorrect thermal boundary conditions specified")
            raise
            
        # horizontal velocity boundary conditions
        if stress_free:
            logger.info("Horizontal velocity BC: stress free")
            self.problem.add_bc( "left(u_z) = 0")
            self.problem.add_bc("right(u_z) = 0")
        elif no_slip:
            logger.info("Horizontal velocity BC: no slip")
            self.problem.add_bc( "left(u) = 0")
            self.problem.add_bc("right(u) = 0")
        else:
            logger.error("Incorrect horizontal velocity boundary conditions specified")
            raise

        # vertical velocity boundary conditions
        logger.info("Vertical velocity BC: impenetrable")
        self.problem.add_bc( "left(w) = 0")
        self.problem.add_bc("right(w) = 0")

    def set_IC(self, solver, A0=1e-6, **kwargs):
        # initial conditions
        self.T_IC = solver.state['T1']
        self.ln_rho_IC = solver.state['ln_rho1']

        noise = self.global_noise(**kwargs)
        self.T_IC.set_scales(self.domain.dealias, keep_data=True)
        z_dealias = self.domain.grid(axis=1, scales=self.domain.dealias)
        self.T_IC['g'] = A0*np.sin(np.pi*z_dealias/self.Lz)*noise*self.T0['g']

        logger.info("Starting with T1 perturbations of amplitude A0 = {:g}".format(A0))

    def get_full_T(self, solver):
        T1 = solver.state['T1']
        T_scales = T1.meta[:]['scale']
        T1.set_scales(self.domain.dealias, keep_data=True)
        T = self._new_field()
        T.set_scales(self.domain.dealias, keep_data=False)
        T['g'] = self.T0['g'] + T1['g']
        T.set_scales(T_scales, keep_data=True)
        T1.set_scales(T_scales, keep_data=True)
        return T

    def get_full_rho(self, solver):
        ln_rho1 = solver.state['ln_rho1']
        rho_scales = ln_rho1.meta[:]['scale']
        rho = self._new_field()
        rho['g'] = self.rho0['g']*np.exp(ln_rho1['g'])
        rho.set_scales(rho_scales, keep_data=True)
        ln_rho1.set_scales(rho_scales, keep_data=True)
        return rho

    def check_system(self, solver, **kwargs):
        T = self.get_full_T(solver)
        rho = self.get_full_rho(solver)

        self.check_atmosphere(T=T, rho=rho, **kwargs)

    def initialize_output(self, solver, data_dir, **kwargs):
        analysis_tasks = []
        self.analysis_tasks = analysis_tasks
        analysis_slice = solver.evaluator.add_file_handler(data_dir+"slices", max_writes=20, parallel=False, **kwargs)
        analysis_slice.add_task("s_fluc", name="s")
        analysis_slice.add_task("s_fluc - plane_avg(s_fluc)", name="s'")
        #analysis_slice.add_task("T1", name="T")
        #analysis_slice.add_task("ln_rho1", name="ln_rho")
        analysis_slice.add_task("u", name="u")
        analysis_slice.add_task("w", name="w")
        analysis_slice.add_task("enstrophy", name="enstrophy")
        analysis_slice.add_task("vorticity", name="vorticity")
        analysis_tasks.append(analysis_slice)

        analysis_coeff = solver.evaluator.add_file_handler(data_dir+"coeffs", max_writes=20, parallel=False, **kwargs)
        analysis_coeff.add_task("s_fluc", name="s", layout='c')
        analysis_coeff.add_task("s_fluc - plane_avg(s_fluc)", name="s'", layout='c')
        analysis_coeff.add_task("T1", name="T", layout='c')
        analysis_coeff.add_task("ln_rho1", name="ln_rho", layout='c')
        analysis_coeff.add_task("u", name="u", layout='c')
        analysis_coeff.add_task("w", name="w", layout='c')
        analysis_coeff.add_task("enstrophy", name="enstrophy", layout='c')
        analysis_coeff.add_task("vorticity", name="vorticity", layout='c')

        
        analysis_profile = solver.evaluator.add_file_handler(data_dir+"profiles", max_writes=20, parallel=False, **kwargs)
        analysis_profile.add_task("plane_avg(T1)", name="T1")
        analysis_profile.add_task("plane_avg(ln_rho1)", name="ln_rho1")
        analysis_profile.add_task("plane_avg(KE)", name="KE")
        analysis_profile.add_task("plane_avg(PE)", name="PE")
        analysis_profile.add_task("plane_avg(IE)", name="IE")
        analysis_profile.add_task("plane_avg(PE_fluc)", name="PE_fluc")
        analysis_profile.add_task("plane_avg(IE_fluc)", name="IE_fluc")
        analysis_profile.add_task("plane_avg(KE + PE + IE)", name="TE")
        analysis_profile.add_task("plane_avg(KE + PE_fluc + IE_fluc)", name="TE_fluc")
        analysis_profile.add_task("plane_avg(w*(KE))", name="KE_flux_z")
        analysis_profile.add_task("plane_avg(w*(PE))", name="PE_flux_z")
        analysis_profile.add_task("plane_avg(w*(IE))", name="IE_flux_z")
        analysis_profile.add_task("plane_avg(w*(P))",  name="P_flux_z")
        analysis_profile.add_task("plane_avg(w*(h))",  name="enthalpy_flux_z")
        analysis_profile.add_task("plane_avg(kappa_flux)", name="kappa_flux_z")
        analysis_profile.add_task("plane_avg(kappa_flux_fluc)", name="kappa_flux_fluc_z")
        analysis_profile.add_task("plane_avg(kappa_flux_mean)", name="kappa_flux_mean_z")
        analysis_profile.add_task("plane_avg(u_rms)", name="u_rms")
        analysis_profile.add_task("plane_avg(w_rms)", name="w_rms")
        analysis_profile.add_task("plane_avg(Re_rms)", name="Re_rms")
        analysis_profile.add_task("plane_avg(Pe_rms)", name="Pe_rms")
        analysis_profile.add_task("plane_avg(enstrophy)", name="enstrophy")
        analysis_profile.add_task("plane_std(enstrophy)", name="enstrophy_std")        
        analysis_profile.add_task("plane_avg(Rayleigh_global)", name="Rayleigh_global")
        analysis_profile.add_task("plane_avg(Rayleigh_local)", name="Rayleigh_local")
        analysis_profile.add_task("plane_avg(s_fluc)", name="s_fluc")
        analysis_profile.add_task("plane_std(s_fluc)", name="s_fluc_std")
        analysis_profile.add_task("plane_avg(s_mean)", name="s_mean")
        analysis_profile.add_task("plane_avg(s_fluc + s_mean)", name="s_tot")
        analysis_profile.add_task("plane_avg(dz(s_fluc))", name="grad_s_fluc")        
        analysis_profile.add_task("plane_avg(dz(s_mean))", name="grad_s_mean")        
        analysis_profile.add_task("plane_avg(dz(s_fluc + s_mean))", name="grad_s_tot")        
        analysis_profile.add_task("plane_avg(Cv_inv*(chi*(T0_zz + T0_z*del_ln_rho0) + del_chi*T0_z))",
                                  name="T1_source_terms")
        
        analysis_tasks.append(analysis_profile)

        analysis_scalar = solver.evaluator.add_file_handler(data_dir+"scalar", max_writes=20, parallel=False, **kwargs)
        analysis_scalar.add_task("vol_avg(KE)", name="KE")
        analysis_scalar.add_task("vol_avg(PE)", name="PE")
        analysis_scalar.add_task("vol_avg(IE)", name="IE")
        analysis_scalar.add_task("vol_avg(PE_fluc)", name="PE_fluc")
        analysis_scalar.add_task("vol_avg(IE_fluc)", name="IE_fluc")
        analysis_scalar.add_task("vol_avg(KE + PE + IE)", name="TE")
        analysis_scalar.add_task("vol_avg(KE + PE_fluc + IE_fluc)", name="TE_fluc")
        analysis_scalar.add_task("vol_avg(u_rms)", name="u_rms")
        analysis_scalar.add_task("vol_avg(w_rms)", name="w_rms")
        analysis_scalar.add_task("vol_avg(Re_rms)", name="Re_rms")
        analysis_scalar.add_task("vol_avg(Pe_rms)", name="Pe_rms")
        analysis_scalar.add_task("vol_avg(enstrophy)", name="enstrophy")

        analysis_tasks.append(analysis_scalar)

        # workaround for issue #29
        self.problem.namespace['enstrophy'].store_last = True

        return self.analysis_tasks
class FC_polytrope(FC_equations, Polytrope):
    def __init__(self, *args, **kwargs):
        super(FC_polytrope, self).__init__() 
        Polytrope.__init__(self, *args, **kwargs)
        logger.info("solving {} in a {} atmosphere".format(self.equation_set, self.atmosphere_name))

    def set_equations(self, *args, **kwargs):
        super(FC_polytrope, self).set_equations(*args, **kwargs)
        self.test_hydrostatic_balance(T=self.T0, rho=self.rho0)

class FC_polytrope_adiabatic(FC_equations, Polytrope_adiabatic):
    def __init__(self, *args, **kwargs):
        super(FC_polytrope_adiabatic, self).__init__() 
        Polytrope_adiabatic.__init__(self, *args, **kwargs)
        logger.info("solving {} in a {} atmosphere".format(self.equation_set, self.atmosphere_name))

        self.T1_left  = self.at_boundary(self.T0_IC, z=0,       BC_text='T1')
        self.T1_right = self.at_boundary(self.T0_IC, z=self.Lz, BC_text='T1')
        self.T1_z_left  = self.at_boundary(self.T0_IC, z=0,       dz=True, BC_text='T1')
        self.T1_z_right = self.at_boundary(self.T0_IC, z=self.Lz, dz=True, BC_text='T1')

    def set_equations(self, *args, **kwargs):
        super(FC_polytrope_adiabatic, self).set_equations(*args, **kwargs)
        self.test_hydrostatic_balance(T=self.T0, rho=self.rho0)
        
    def set_IC(self, *args, **kwargs):
        super(FC_polytrope_adiabatic, self).set_IC(*args, **kwargs)
        # update initial conditions to include super-adiabatic component
        logger.info("shapes: {} and {}".format(self.T_IC['g'].shape, self.T0_IC['g'].shape))
        self.T0_IC.set_scales(self.domain.dealias, keep_data=True)
        self.T_IC['g'] += self.T0_IC['g']
        
        self.ln_rho_IC['g'] = self.ln_rho0_IC['g']        
        logger.info("adding in nonadiabatic background to T1 and ln_rho1")

class FC_multitrope(FC_equations, Multitrope):
    def __init__(self, *args, **kwargs):
        super(FC_multitrope, self).__init__() 
        Multitrope.__init__(self, *args, **kwargs)
        logger.info("solving {} in a {} atmosphere".format(self.equation_set, self.atmosphere_name))

    def set_equations(self, *args, **kwargs):
        #print("coming into set_eqns {}".format(self.domain.distributor.rank))
        super(FC_multitrope,self).set_equations(*args, **kwargs)
        #print("coming out of set_eqns {}".format(self.domain.distributor.rank))

        self.problem.meta[:]['z']['dirichlet'] = True
        logger.info("skipping HS balance check")
        #self.test_hydrostatic_balance(T=self.T0, rho=self.rho0)
    
    def set_IC(self, solver, A0=1e-3, **kwargs):
        # initial conditions
        self.T_IC = solver.state['T1']
        self.ln_rho_IC = solver.state['ln_rho1']

        noise = self.global_noise(**kwargs)
        self.T_IC.set_scales(self.domain.dealias, keep_data=True)
        z_dealias = self.domain.grid(axis=1, scales=self.domain.dealias)
        if self.stable_bottom:
            # set taper safely in the mid-CZ to avoid leakage of coeffs into RZ chebyshev coeffs
            taper = 1-self.match_Phi(z_dealias, center=(self.Lz_rz+self.Lz_cz/2), width=0.1*self.Lz_cz)
            taper *= np.sin(np.pi*(z_dealias-self.Lz_rz)/self.Lz_cz)
        else:
            taper = self.match_Phi(z_dealias, center=self.Lz_cz)
            taper *= np.sin(np.pi*(z_dealias)/self.Lz_cz)

        # this will broadcase power back into relatively high Tz; consider widening taper.
        self.T_IC['g'] = self.epsilon*A0*noise*self.T0['g']*taper
        self.filter_field(self.T_IC, **kwargs)
        self.ln_rho_IC['g'] = 0
        
        logger.info("Starting with tapered T1 perturbations of amplitude A0*epsilon = {:g}".format(A0*self.epsilon))

class FC_multitropedense(FC_equations, MultitropeDense):
    def __init__(self, *args, **kwargs):
        super(FC_multitropedense, self).__init__() 
        MultitropeDense.__init__(self, *args, **kwargs)
        logger.info("solving {} in a {} atmosphere".format(self.equation_set, self.atmosphere_name))

    def set_equations(self, *args, **kwargs):
        super(FC_multitropedense,self).set_equations(*args, **kwargs)
        self.test_hydrostatic_balance(T=self.T0, rho=self.rho0)
    
    def set_IC(self, solver, A0=1e-3, **kwargs):
        # initial conditions
        self.T_IC = solver.state['T1']
        self.ln_rho_IC = solver.state['ln_rho1']

        noise = self.global_noise(**kwargs)
        self.T_IC.set_scales(self.domain.dealias, keep_data=True)
        z_dealias = self.domain.grid(axis=1, scales=self.domain.dealias)
        self.T_IC['g'] = self.epsilon*A0*noise*np.sin(np.pi*z_dealias/self.Lz)*self.T0['g']

        logger.info("Starting with T1 perturbations of amplitude A0*epsilon = {:g}".format(A0*self.epsilon))

        
# needs to be tested again and double-checked
class AN_equations(Equations):
    def __init__(self):
        self.equation_set = 'Energy-convserving anelastic equations (LBR)'
        self.variables = ['u','u_z','w','w_z','s', 'Q_z', 'pomega']

    def _set_subs(self):
        super(AN_equations, self)._set_subs()
        
        self.problem.substitutions['rho_full'] = 'rho0'
        self.problem.substitutions['rho_fluc'] = 'rho0'
        self.problem.substitutions['ln_rho0']  = 'log(rho0)'

        self.problem.parameters['delta_s_atm'] = self.delta_s
        self.problem.substitutions['s_fluc'] = 's'
        self.problem.substitutions['s_mean'] = '(1/Cv_inv*log(T0) - 1/Cv_inv*(gamma-1)*ln_rho0)'

        self.problem.substitutions['Rayleigh_global'] = 'g*Lz**3*delta_s_atm/(nu*chi)'
        self.problem.substitutions['Rayleigh_local']  = 'g*Lz**4*dz(s_mean+s_fluc)/(nu*chi)'

        self.problem.substitutions['KE'] = 'rho_full*(u**2+w**2)/2'
        self.problem.substitutions['PE'] = 'rho_full*phi'
        self.problem.substitutions['PE_fluc'] = 'rho_fluc*phi'
        self.problem.substitutions['IE'] = 'gamma*Cv*T0*(s_fluc+s_mean)' #'rho_full*Cv*(T1+T0)'
        self.problem.substitutions['IE_fluc'] = 'gamma*Cv*T0*(s_fluc)' #'rho_full*Cv*T1+rho_fluc*Cv*T0'
        self.problem.substitutions['P'] = 'rho_full*pomega+T0*rho0'
        self.problem.substitutions['P_fluc'] = 'rho_full*pomega'
        self.problem.substitutions['h'] = 'IE + P'
        self.problem.substitutions['h_fluc'] = 'IE_fluc + P_fluc'
        self.problem.substitutions['u_rms'] = 'sqrt(u*u)'
        self.problem.substitutions['w_rms'] = 'sqrt(w*w)'
        self.problem.substitutions['Re_rms'] = 'sqrt(u**2+w**2)*Lz/nu'
        self.problem.substitutions['Pe_rms'] = 'sqrt(u**2+w**2)*Lz/chi'

        self.problem.substitutions['h_flux'] = 'w*h'
        self.problem.substitutions['kappa_flux_mean'] = '-rho0*chi*Q_z'
        self.problem.substitutions['kappa_flux_fluc'] = '-rho_full*chi*Q_z'
        self.problem.substitutions['kappa_flux'] = '((kappa_flux_mean) + (kappa_flux_fluc))'
        self.problem.substitutions['KE_flux'] = 'w*KE'

    def set_equations(self, Rayleigh, Prandtl, include_background_flux=True):
        self._set_diffusivities(Rayleigh=Rayleigh, Prandtl=Prandtl)
        self._set_parameters()
        self._set_subs()
        
        # Lecoanet et al 2014, ApJ, eqns D23-D31
        self.viscous_term_w = " (nu*(dx(dx(w)) + dz(w_z) + 2*del_ln_rho0*w_z + 1/3*(dx(u_z) + dz(w_z)) - 2/3*del_ln_rho0*(dx(u) + w_z)))"
        self.viscous_term_u = " (nu*(dx(dx(u)) + dz(u_z) + del_ln_rho0*(u_z+dx(w)) + 1/3*(dx(dx(u)) + dx(w_z))))"
        self.thermal_diff   = " chi*(dx(dx(s)) - 1/T0*dz(Q_z) - 1/T0*Q_z*del_ln_rho0)"

        self.problem.substitutions['L_visc_w'] = self.viscous_term_w
        self.problem.substitutions['L_visc_u'] = self.viscous_term_u
        self.problem.substitutions['L_thermal'] = self.thermal_diff

        self.problem.add_equation("dz(w) - w_z = 0")
        self.problem.add_equation("dz(u) - u_z = 0")
        self.problem.add_equation("T0*dz(s) + Q_z = 0")

        self.problem.add_equation("(scale)  * (dt(w)  - L_visc_w + dz(pomega) - s*g) = -(scale)  * UdotGrad(w, w_z)")
        self.problem.add_equation("(scale)  * (dt(u)  - L_visc_u + dx(pomega)      ) = -(scale)  * UdotGrad(u, u_z)")
        self.problem.add_equation("(scale)**2*(dt(s)  - L_thermal + w*del_s0       ) = -(scale)**2*UdotGrad(s, dz(s))")
        
        self.problem.add_equation("(scale)*(Div_u + w*del_ln_rho0) = 0")

    def set_BC(self, fixed_flux=False):
        if fixed_flux:
            self.problem.add_bc( "left(Q_z) = 0")
            self.problem.add_bc("right(Q_z) = 0")
        else:
            self.problem.add_bc( "left(s) = 0")
            self.problem.add_bc("right(s) = 0")
            
        self.problem.add_bc( "left(u) = 0")
        self.problem.add_bc("right(u) = 0")
        self.problem.add_bc( "left(w) = 0", condition="nx != 0")
        self.problem.add_bc( "left(pomega) = 0", condition="nx == 0")
        self.problem.add_bc("right(w) = 0")

    def set_IC(self, solver, A0=1e-6, **kwargs):
        # initial conditions
        self.s_IC = solver.state['s']
        noise = self.global_noise(**kwargs)
        self.s_IC.set_scales(self.domain.dealias, keep_data=True)
        z_dealias = self.domain.grid(axis=1, scales=self.domain.dealias)
        self.s_IC['g'] = A0*np.sin(np.pi*z_dealias/self.Lz)*noise

        logger.info("Starting with s perturbations of amplitude A0 = {:g}".format(A0))

    def initialize_output(self, solver, data_dir, **kwargs):
        analysis_tasks = []
        self.analysis_tasks = analysis_tasks
        analysis_slice = solver.evaluator.add_file_handler(data_dir+"slices", max_writes=20, parallel=False, **kwargs)
        analysis_slice.add_task("s", name="s")
        analysis_slice.add_task("s - plane_avg(s)", name="s'")
        analysis_slice.add_task("u", name="u")
        analysis_slice.add_task("w", name="w")
        analysis_slice.add_task("enstrophy", name="enstrophy")
        analysis_slice.add_task("vorticity", name="vorticity")
        analysis_tasks.append(analysis_slice)
        
        analysis_profile = solver.evaluator.add_file_handler(data_dir+"profiles", max_writes=20, parallel=False, **kwargs)
        analysis_profile.add_task("plane_avg(KE)", name="KE")
        analysis_profile.add_task("plane_avg(PE)", name="PE")
        analysis_profile.add_task("plane_avg(IE)", name="IE")
        analysis_profile.add_task("plane_avg(PE_fluc)", name="PE_fluc")
        analysis_profile.add_task("plane_avg(IE_fluc)", name="IE_fluc")
        analysis_profile.add_task("plane_avg(KE + PE + IE)", name="TE")
        analysis_profile.add_task("plane_avg(KE + PE_fluc + IE_fluc)", name="TE_fluc")
        analysis_profile.add_task("plane_avg(w*(KE))", name="KE_flux_z")
        analysis_profile.add_task("plane_avg(w*(PE))", name="PE_flux_z")
        analysis_profile.add_task("plane_avg(w*(IE))", name="IE_flux_z")
        analysis_profile.add_task("plane_avg(w*(P))",  name="P_flux_z")
        analysis_profile.add_task("plane_avg(w*(h))",  name="enthalpy_flux_z")
        analysis_profile.add_task("plane_avg(kappa_flux)", name="kappa_flux_z")
        analysis_profile.add_task("plane_avg(kappa_flux_fluc)", name="kappa_flux_fluc_z")
        analysis_profile.add_task("plane_avg(kappa_flux_mean)", name="kappa_flux_mean_z")
        analysis_profile.add_task("plane_avg(u_rms)", name="u_rms")
        analysis_profile.add_task("plane_avg(w_rms)", name="w_rms")
        analysis_profile.add_task("plane_avg(Re_rms)", name="Re_rms")
        analysis_profile.add_task("plane_avg(Pe_rms)", name="Pe_rms")
        analysis_profile.add_task("plane_avg(enstrophy)", name="enstrophy")
        analysis_profile.add_task("plane_std(enstrophy)", name="enstrophy_std")        
        analysis_profile.add_task("plane_avg(Rayleigh_global)", name="Rayleigh_global")
        analysis_profile.add_task("plane_avg(Rayleigh_local)", name="Rayleigh_local")
        analysis_profile.add_task("plane_avg(s_fluc)", name="s_fluc")
        analysis_profile.add_task("plane_std(s_fluc)", name="s_fluc_std")
        analysis_profile.add_task("plane_avg(s_mean)", name="s_mean")
        analysis_profile.add_task("plane_avg(s_fluc + s_mean)", name="s_tot")
        analysis_profile.add_task("plane_avg(dz(s_fluc))", name="grad_s_fluc")        
        analysis_profile.add_task("plane_avg(dz(s_mean))", name="grad_s_mean")        
        analysis_profile.add_task("plane_avg(dz(s_fluc + s_mean))", name="grad_s_tot")        
        analysis_profile.add_task("plane_avg(Cv_inv*(chi*(T0_zz + T0_z*del_ln_rho0) + del_chi*T0_z))",
                                  name="T1_source_terms")
        
        analysis_tasks.append(analysis_profile)

        analysis_scalar = solver.evaluator.add_file_handler(data_dir+"scalar", max_writes=20, parallel=False, **kwargs)
        analysis_scalar.add_task("vol_avg(KE)", name="KE")
        analysis_scalar.add_task("vol_avg(PE)", name="PE")
        analysis_scalar.add_task("vol_avg(IE)", name="IE")
        analysis_scalar.add_task("vol_avg(PE_fluc)", name="PE_fluc")
        analysis_scalar.add_task("vol_avg(IE_fluc)", name="IE_fluc")
        analysis_scalar.add_task("vol_avg(KE + PE + IE)", name="TE")
        analysis_scalar.add_task("vol_avg(KE + PE_fluc + IE_fluc)", name="TE_fluc")
        analysis_scalar.add_task("vol_avg(u_rms)", name="u_rms")
        analysis_scalar.add_task("vol_avg(w_rms)", name="w_rms")
        analysis_scalar.add_task("vol_avg(Re_rms)", name="Re_rms")
        analysis_scalar.add_task("vol_avg(Pe_rms)", name="Pe_rms")
        analysis_scalar.add_task("vol_avg(enstrophy)", name="enstrophy")

        analysis_tasks.append(analysis_scalar)

        # workaround for issue #29
        self.problem.namespace['enstrophy'].store_last = True

        return self.analysis_tasks

class AN_polytrope(AN_equations, Polytrope):
    def __init__(self, *args, **kwargs):
        super(AN_polytrope, self).__init__() 
        Polytrope.__init__(self, *args, **kwargs)
        logger.info("solving {} in a {} atmosphere".format(self.equation_set, self.atmosphere_name))
        
        <|MERGE_RESOLUTION|>--- conflicted
+++ resolved
@@ -583,11 +583,8 @@
                  m_rz=3, stiffness=100,
                  stable_bottom=True,
                  stable_top=False,
-<<<<<<< HEAD
                  width=None,
-=======
                  overshoot_pad = None,
->>>>>>> cc6e2334
                  **kwargs):
 
         self.atmosphere_name = 'multitrope'
