--- conflicted
+++ resolved
@@ -17,20 +17,12 @@
         self._set_domain(**kwargs)
         
         self.gamma = gamma
-<<<<<<< HEAD
-                
-    def _set_domain(self, nx=256, Lx=4, nz=128, Lz=1, dtype=np.float64):
-        x_basis = de.Fourier(  'x', nx, interval=[0., Lx], dealias=3/2)
-        z_basis = de.Chebyshev('z', nz, interval=[0., Lz], dealias=3/2)
-        self.domain = de.Domain([x_basis, z_basis], grid_dtype=dtype)
-=======
         self.make_plots = False
         
     def _set_domain(self, nx=256, Lx=4, nz=128, Lz=1, grid_dtype=np.float64):
         x_basis = de.Fourier(  'x', nx, interval=[0., Lx], dealias=3/2)
         z_basis = de.Chebyshev('z', nz, interval=[0., Lz], dealias=3/2)
         self.domain = de.Domain([x_basis, z_basis], grid_dtype=grid_dtype)
->>>>>>> af956b85
         
         self.x = self.domain.grid(0)
         self.Lx = self.domain.bases[0].interval[1] - self.domain.bases[0].interval[0] # global size of Lx
@@ -146,54 +138,12 @@
             ax1.set_xlabel('z')
 
             ax2 = fig.add_subplot(2,1,2)
-            ax2.semilogy(self.z[0,:], np.abs(relative_error[0,:]))
+            ax2.semilogy(self.z, np.abs(relative_error))
             ax2.set_ylabel(r'$|\nabla P + \rho g |/|del P|$')
             ax2.set_xlabel('z')
-            fig.savefig("atmosphere_HS_balance_p{}.png".format(self.domain.distributor.rank), dpi=300)
-
-        max_rel_err = self.domain.dist.comm_cart.allreduce(np.max(np.abs(relative_error)), op=MPI.MAX)
-        logger.info('max error in HS balance: {}'.format(max_rel_err))
-
-class multi_layer_atmosphere(atmosphere):
-    def __init__(self, *args, **kwargs):
-        super(multi_layer_atmosphere, self).__init__(*args, **kwargs)
-        
-    def _set_domain(self, nx=256, Lx=4, nz=[128, 128], Lz=[1,1], grid_dtype=np.float64):
-        '''
-        Specify 2-D domain, with compund basis in z-direction.
-
-        First entries in nz, Lz are the bottom entries (build upwards).
-        '''
-        if len(nz) != len(Lz):
-            logger.error("nz {} has different number of elements from Lz {}".format(nz, Lz))
-            raise
-                         
-        x_basis = de.Fourier(  'x', nx, interval=[0., Lx], dealias=3/2)
-
-        logger.info("Setting compound basis in vertical (z) direction")
-        z_basis_list = []
-        Lz_interface = 0.
-        for iz, nz_i in enumerate(nz):
-            Lz_top = Lz[iz]+Lz_interface
-            z_basis = de.Chebyshev('z', nz_i, interval=[Lz_interface, Lz_top], dealias=3/2)
-            z_basis_list.append(z_basis)
-            Lz_interface = Lz_top
-
-        z_basis = de.Compound('z', tuple(z_basis_list),  dealias=3/2)
-        
-        self.domain = de.Domain([x_basis, z_basis], grid_dtype=grid_dtype)
-        
-        self.x = self.domain.grid(0)
-        self.Lx = self.domain.bases[0].interval[1] - self.domain.bases[0].interval[0] # global size of Lx
-        self.nx = self.domain.bases[0].coeff_size
-        self.delta_x = self.Lx/self.nx
-        
-        self.z = self.domain.grid(-1) # need to access globally-sized z-basis
-        self.Lz = self.domain.bases[-1].interval[1] - self.domain.bases[-1].interval[0] # global size of Lz
-        self.nz = self.domain.bases[-1].coeff_size
-
-        self.z_dealias = self.domain.grid(axis=1, scales=self.domain.dealias)
-
+        
+        logger.debug('max error in HS balance: {}'.format(np.max(np.abs(relative_error))))
+   
 class polytrope(atmosphere):
     '''
     Single polytrope, stable or unstable.
@@ -226,11 +176,7 @@
         if Lx is None:
             Lx = Lz*aspect_ratio
             
-<<<<<<< HEAD
         super().__init__(gamma=gamma, nx=nx, nz=nz, Lx=Lx, Lz=Lz, **kwargs)
-=======
-        super(polytrope, self).__init__(gamma=gamma, nx=nx, nz=nz, Lx=Lx, Lz=Lz)
->>>>>>> af956b85
         
         self.constant_diffusivities = constant_diffusivities
         if constant_kappa:
@@ -246,7 +192,7 @@
         return Lz_cz
         
     def _set_atmosphere(self):
-        super(polytrope, self)._set_atmosphere()
+        super()._set_atmosphere()
         
         # polytropic atmosphere characteristics
         self.poly_n = 1/(self.gamma-1) - self.epsilon
@@ -268,8 +214,7 @@
         self.P0['g'] = (self.z0 - self.z)**(self.poly_n+1)
         self.P0.differentiate('z', out=self.del_P0)
         self.del_P0.set_scales(1, keep_data=True)
-        self.P0.set_scales(1, keep_data=True)
-        
+
         if self.constant_diffusivities:
             self.scale['g'] = self.z0 - self.z
         else:
@@ -301,13 +246,14 @@
         logger.info("   min_BV_time = {:g}, freefall_time = {:g}, buoyancy_time = {:g}".format(self.min_BV_time,
                                                                                                self.freefall_time,
                                                                                                self.buoyancy_time))
-        self.plot_atmosphere()
-        self.test_hydrostatic_balance(make_plots=True)
-
-    def _set_diffusivities(self, Rayleigh=1e6, Prandtl=1):
+        
+    def _set_diffusivity(self, Rayleigh, Prandtl):
         
         logger.info("problem parameters:")
         logger.info("   Ra = {:g}, Pr = {:g}".format(Rayleigh, Prandtl))
+
+        self.nu = self._new_ncc()
+        self.chi = self._new_ncc()
 
         # set nu and chi at top based on Rayleigh number
         nu_top = np.sqrt(Prandtl*(self.Lz**3*np.abs(self.delta_s)*self.g)/Rayleigh)
@@ -358,21 +304,16 @@
         self.nu['g'] = nu
         self.chi['g'] = chi
         if not self.constant_diffusivities:
+            self.del_chi = self._new_ncc()
             self.chi.differentiate('z', out=self.del_chi)
             self.chi.set_scales(1, keep_data=True)
             
 
-class multitrope(multi_layer_atmosphere):
+class multitrope(atmosphere):
     '''
     Multiple joined polytropes.  Currently two are supported, unstable on top, stable below.  To be generalized.
-
-    When specifying the z resolution, use a list, with the stable layer
-    as the first entry and the unstable layer as the second list entry.
-    e.g.,
-    nz = [nz_rz, nz_cz]
-    
     '''
-    def __init__(self, nx=256, nz=[128, 128],
+    def __init__(self, nx=256, nz=128,
                  aspect_ratio=4,
                  gamma=5/3,
                  n_rho_cz=3, n_rho_rz=2, 
@@ -391,15 +332,16 @@
         self.m_rz = m_rz
         self.epsilon = (self.m_rz - self.m_ad)/stiffness
         self.m_cz = self.m_ad - self.epsilon
-        self.stiffness = stiffness
-        
+
         Lz_cz, Lz_rz, Lz = self._calculate_Lz(n_rho_cz, self.m_cz, n_rho_rz, self.m_rz)
         self.Lz_cz = Lz_cz
         self.Lz_rz = Lz_rz
         
-        Lx = Lz_cz*aspect_ratio
-        
-        super(multitrope, self).__init__(gamma=gamma, nx=nx, nz=nz, Lx=Lx, Lz=[Lz_rz, Lz_cz])
+        Lx = Lz*aspect_ratio
+            
+        super().__init__(gamma=gamma, nx=nx, nz=nz, Lx=Lx, Lz=Lz)
+
+        self.constant_diffusivities = False
 
         self._set_atmosphere(**kwargs)
         
@@ -426,23 +368,25 @@
         Lz_rz = T_interface/(-del_T_rz)*(np.exp(n_rho_rz/m_rz)-1)
 
         Lz = Lz_cz + Lz_rz
-        logger.info("Calculating scales {}".format((Lz_cz, Lz_rz, Lz)))
         return (Lz_cz, Lz_rz, Lz)
 
-    def _compute_kappa_profile(self, kappa_ratio, tanh_center=None, tanh_width=0.1):
+    def _compute_kappa_profile(self, chi_top, kappa_ratio, tanh_center=None, tanh_width=0.1):
         if tanh_center is None:
             tanh_center = self.Lz_rz
-
-        # start with a simple profile, adjust amplitude later (in _set_diffusivities)
-        kappa_top = 1
+            
+        kappa_top = chi_top
     
         phi = (1/2*(1-np.tanh((self.z-tanh_center)/tanh_width)))
         inv_phi = 1-phi
         self.kappa = self._new_ncc() 
         self.kappa['g'] = (phi*kappa_ratio+inv_phi)*kappa_top
         
-    def _set_atmosphere(self):
-        super(multi_layer_atmosphere, self)._set_atmosphere()
+    def _set_atmosphere(self,
+                        Rayleigh_top=1e8, Prandtl_top=1):
+        # inputs:
+        # Rayleigh_top = g dS L_cz**3/(chi_top**2 * Pr_top)
+        # Prandtl_top = nu_top/chi_top
+        super()._set_atmosphere()
         
         kappa_ratio = (self.m_rz + 1)/(self.m_cz + 1)
         
@@ -456,13 +400,15 @@
         self.phi['g'] = -self.g*(self.z_cz - self.z)
 
         self.scale['g'] = (self.z_cz - self.z)
-                
-        self._compute_kappa_profile(kappa_ratio, tanh_center=self.Lz_rz, tanh_width=0.1)
-
-        logger.info("Solving for T0")
-        # start with an arbitrary -1 at the top, which will be rescaled after _set_diffusivites
-        flux_top = -1
+        
+        self.chi_top = np.sqrt((self.g*self.delta_s*self.Lz_cz**3)/(Rayleigh_top*Prandtl_top))
+        self.nu_top = self.chi_top*Prandtl_top
+        
+        self._compute_kappa_profile(self.chi_top, kappa_ratio, tanh_center=self.Lz_rz, tanh_width=0.1)
+        
+        flux_top = -self.chi_top
         self.del_T0['g'] = flux_top/self.kappa['g']
+    
         self.del_T0.antidifferentiate('z',('right',0), out=self.T0)
         self.T0['g'] += 1
         self.T0.set_scales(1, keep_data=True)
@@ -470,16 +416,12 @@
         self.del_ln_P0 = self._new_ncc()
         self.ln_P0 = self._new_ncc()
 
-        logger.info("Solving for P0")
         # assumes ideal gas equation of state
-        self.del_ln_P0['g'] = -self.g/self.T0['g']
+        self.del_ln_P0['g'] = self.g/self.T0['g']
         self.del_ln_P0.antidifferentiate('z',('right',0),out=self.ln_P0)
         self.ln_P0.set_scales(1, keep_data=True)
-        self.P0['g'] = np.exp(self.ln_P0['g'])
-        self.del_ln_P0.set_scales(1, keep_data=True)
-        self.del_P0['g'] = self.del_ln_P0['g']*self.P0['g']
-        self.del_P0.set_scales(1, keep_data=True)
-        
+        self.P0['g'] = np.exp(-self.ln_P0['g'])
+
         self.rho0['g'] = self.P0['g']/self.T0['g']
 
         self.rho0.differentiate('z', out=self.del_ln_rho0)
@@ -490,81 +432,34 @@
         self.del_ln_rho0.set_scales(1, keep_data=True)        
         self.del_s0['g'] = 1/self.gamma*self.del_ln_P0['g'] - self.del_ln_rho0['g']
 
-        logger.info("multitrope atmosphere parameters:")
-        logger.info("   m_cz = {:g}, epsilon = {:g}, gamma = {:g}".format(self.m_cz, self.epsilon, self.gamma))
-        logger.info("   m_rz = {:g}, stiffness = {:g}".format(self.m_rz, self.stiffness))
-
-        logger.info("   Lx = {:g}, Lz = {:g} (Lz_cz = {:g}, Lz_rz = {:g})".format(self.Lx, self.Lz, self.Lz_cz, self.Lz_rz))
-
-        T0_max = self.domain.dist.comm_cart.allreduce(np.max(self.T0['g']), op=MPI.MAX)
-        T0_min = self.domain.dist.comm_cart.allreduce(np.min(self.T0['g']), op=MPI.MIN)
-        logger.info("   temperature: min {}  max {}".format(T0_min, T0_max))
-
-        P0_max = self.domain.dist.comm_cart.allreduce(np.max(self.P0['g']), op=MPI.MAX)
-        P0_min = self.domain.dist.comm_cart.allreduce(np.min(self.P0['g']), op=MPI.MIN)
-        logger.info("   pressure: min {}  max {}".format(P0_min, P0_max))
-
-        rho0_max = self.domain.dist.comm_cart.allreduce(np.max(self.rho0['g']), op=MPI.MAX)
-        rho0_min = self.domain.dist.comm_cart.allreduce(np.min(self.rho0['g']), op=MPI.MIN)
-        rho0_ratio = rho0_max/rho0_min
-        logger.info("   density: min {}  max {}".format(rho0_min, rho0_max))
-        logger.info("   density scale heights = {:g}".format(np.log(rho0_ratio)))
-        H_rho_top = (self.z_cz-self.Lz_cz)/self.m_cz
-        H_rho_bottom = (self.z_cz)/self.m_cz
-        logger.info("   H_rho = {:g} (top CZ)  {:g} (bottom CZ)".format(H_rho_top,H_rho_bottom))
-        logger.info("   H_rho/delta x = {:g} (top CZ)  {:g} (bottom CZ)".format(H_rho_top/self.delta_x,
-                                                                          H_rho_bottom/self.delta_x))
-
-        # min of global quantity
-        self.min_BV_time = self.domain.dist.comm_cart.allreduce(np.min(np.sqrt(np.abs(self.g*self.del_s0['g']))), op=MPI.MIN)
-        self.freefall_time = np.sqrt(self.Lz_cz/self.g)
         self.buoyancy_time = np.sqrt(self.Lz_cz/self.g/np.abs(self.epsilon))
-        
-        logger.info("atmospheric timescales:")
-        logger.info("   min_BV_time = {:g}, freefall_time = {:g}, buoyancy_time = {:g}".format(self.min_BV_time,
-                                                                                               self.freefall_time,
-                                                                                               self.buoyancy_time))
-
-        self.plot_atmosphere()
-        self.test_hydrostatic_balance(make_plots=True)
-
-            
-    def _set_diffusivities(self, Rayleigh=1e6, Prandtl=1):
-        logger.info("problem parameters:")
-        logger.info("   Ra = {:g}, Pr = {:g}".format(Rayleigh, Prandtl))
-        Rayleigh_top = Rayleigh
-        Prandtl_top = Prandtl
-        # inputs:
-        # Rayleigh_top = g dS L_cz**3/(chi_top**2 * Pr_top)
-        # Prandtl_top = nu_top/chi_top
-        self.chi_top = np.sqrt((self.g*self.delta_s*self.Lz_cz**3)/(Rayleigh_top*Prandtl_top))
-        self.nu_top = self.chi_top*Prandtl_top
-
-        self.constant_diffusivities = False
-
+    
+    def _set_diffusivity(self, *args, **kwargs):
+        self.nu = self._new_ncc()
+        self.chi = self._new_ncc()
+        
         self.nu['g'] = self.nu_top
-        # rescale kappa to correct values based on Rayleigh number derived chi
-        self.kappa['g'] *= self.chi_top
         self.chi['g'] = self.kappa['g']/self.rho0['g']
+        self.del_chi = self._new_ncc()
         self.chi.differentiate('z', out=self.del_chi)
         self.chi.set_scales(1, keep_data=True)
 
         self.top_thermal_time = 1/self.chi_top
         self.thermal_time = self.Lz_cz**2/self.chi_top
-
-        logger.info("   nu_top = {:g}, chi_top = {:g}".format(self.nu_top, self.chi_top))            
-        logger.info("thermal_time = {:g}, top_thermal_time = {:g}".format(self.thermal_time,
-                                                                          self.top_thermal_time))
+            
 # need to implement flux-based Rayleigh number here.
 class polytrope_flux(polytrope):
     def __init__(self, *args, **kwargs):
-        super(polytrope, self).__init__(*args, **kwargs)
+        super().__init__(*args, **kwargs)
         self.atmosphere_name = 'single polytrope'
         
-    def _set_diffusivities(self, Rayleigh=1e6, Prandtl=1):
+    def _set_diffusivity(self, Rayleigh, Prandtl):
         
         logger.info("problem parameters:")
         logger.info("   Ra = {:g}, Pr = {:g}".format(Rayleigh, Prandtl))
+
+        self.nu = self._new_ncc()
+        self.chi = self._new_ncc()
 
         # take constant nu, chi
         nu = np.sqrt(Prandtl*(self.Lz**3*np.abs(self.delta_s)*self.g)/Rayleigh)
@@ -711,7 +606,7 @@
         self.variables = ['u','u_z','w','w_z','T1', 'T1_z', 'ln_rho1']
         
     def set_equations(self, Rayleigh, Prandtl, include_background_flux=False):
-        self._set_diffusivities(Rayleigh=Rayleigh, Prandtl=Prandtl)
+        self._set_diffusivity(Rayleigh, Prandtl)
         self._set_parameters()
         self._set_subs()
 
@@ -777,6 +672,707 @@
         #                           "(scale)*(log(1+T1/T0) - T1/T0)"))
 
                 
+    def set_BC(self, fixed_flux=False):
+        if fixed_flux:
+            self.problem.add_bc( "left(Q_z) = 0")
+            self.problem.add_bc("right(Q_z) = 0")
+        else:
+            self.problem.add_bc("left(Q_z) = 0")
+            self.problem.add_bc("right(T1) = 0")
+            
+        self.problem.add_bc( "left(u) = 0")
+        self.problem.add_bc("right(u) = 0")
+        self.problem.add_bc( "left(w) = 0")
+        self.problem.add_bc("right(w) = 0")
+
+
+class FC_polytrope(FC_equations, polytrope):
+    def __init__(self, *args, **kwargs):
+        super().__init__() # this does work
+        #FC_equations.__init__(self) # this should work, but doesn't
+        polytrope.__init__(self, *args, **kwargs)
+        logger.info("solving {} in a {} atmosphere".format(self.equation_set, self.atmosphere_name))
+
+class FC_multitrope(FC_equations, multitrope):
+    def __init__(self, *args, **kwargs):
+        super().__init__() # this does work
+        #FC_equations.__init__(self) # this should work, but doesn't
+        multitrope.__init__(self, *args, **kwargs)
+        logger.info("solving {} in a {} atmosphere".format(self.equation_set, self.atmosphere_name))
+
+                
+# needs to be tested again and double-checked
+class AN_polytrope(polytrope):
+    def __init__(self, *args, **kwargs):
+        super().__init__(*args, **kwargs)
+        
+    def set_IVP_problem(self, Rayleigh, Prandtl):
+        
+        self.problem = de.IVP(self.domain, variables=['u','u_z','w','w_z','s', 'Q_z', 'pomega'], cutoff=1e-10)
+
+        self._set_diffusivity(Rayleigh, Prandtl)
+        self._set_parameters()
+
+        self.problem.add_equation("dz(w) - w_z = 0")
+        self.problem.add_equation("dz(u) - u_z = 0")
+        self.problem.add_equation("T0*dz(s) + Q_z = 0")
+
+        # Lecoanet et al 2014, ApJ, eqns D23-D31
+        self.viscous_term_w = " nu*(dx(dx(w)) + dz(w_z) + 2*del_ln_rho0*w_z + 1/3*(dx(u_z) + dz(w_z)) - 2/3*del_ln_rho0*(dx(u) + w_z))"
+        self.viscous_term_u = " nu*(dx(dx(u)) + dz(u_z) + del_ln_rho0*(u_z+dx(w)) + 1/3*(dx(dx(u)) + dx(w_z)))"
+        self.thermal_diff   = " chi*(dx(dx(s)) - 1/T0*dz(Q_z) - 1/T0*Q_z*del_ln_rho0)"
+
+        self.problem.add_equation("(scale)  * (dt(w)  - "+self.viscous_term_w+" + dz(pomega) - s*g) = -(scale)  * (u*dx(w) + w*w_z)")
+        self.problem.add_equation("(scale)  * (dt(u)  - "+self.viscous_term_u+" + dx(pomega)      ) = -(scale)  * (u*dx(u) + w*u_z)")
+        self.problem.add_equation("(scale)**2*(dt(s)  - "+self.thermal_diff  +" + w*del_s0        ) = -(scale)**2*(u*dx(s) + w*dz(s))")
+        # seems to not help speed --v
+        # self.problem.add_equation("(scale)**2*(dt(s)  - "+self.thermal_diff  +" + w*del_s0        ) = -(scale)**2*(u*dx(s) + w*(-Q_z/T0_local))")
+        
+        self.problem.add_equation("(scale)*(dx(u) + w_z + w*del_ln_rho0) = 0")
+
+    def set_eigenvalue_problem(self, Rayleigh, Prandtl):
+        pass
+        
+    def set_BC(self, fixed_flux=False):
+        if fixed_flux:
+            self.problem.add_bc( "left(Q_z) = 0")
+            self.problem.add_bc("right(Q_z) = 0")
+        else:
+            self.problem.add_bc( "left(s) = 0")
+            self.problem.add_bc("right(s) = 0")
+            
+        self.problem.add_bc( "left(u) = 0")
+        self.problem.add_bc("right(u) = 0")
+        self.problem.add_bc( "left(w) = 0", condition="nx != 0")
+        self.problem.add_bc( "left(pomega) = 0", condition="nx == 0")
+        self.problem.add_bc("right(w) = 0")
+            ax2 = fig.add_subplot(2,1,2)
+            ax2.semilogy(self.z[0,:], np.abs(relative_error[0,:]))
+            ax2.set_ylabel(r'$|\nabla P + \rho g |/|del P|$')
+            ax2.set_xlabel('z')
+            fig.savefig("atmosphere_HS_balance_p{}.png".format(self.domain.distributor.rank), dpi=300)
+
+        max_rel_err = self.domain.dist.comm_cart.allreduce(np.max(np.abs(relative_error)), op=MPI.MAX)
+        logger.info('max error in HS balance: {}'.format(max_rel_err))
+
+class multi_layer_atmosphere(atmosphere):
+    def __init__(self, *args, **kwargs):
+        super(multi_layer_atmosphere, self).__init__(*args, **kwargs)
+        
+    def _set_domain(self, nx=256, Lx=4, nz=[128, 128], Lz=[1,1], grid_dtype=np.float64):
+        '''
+        Specify 2-D domain, with compund basis in z-direction.
+
+        First entries in nz, Lz are the bottom entries (build upwards).
+        '''
+        if len(nz) != len(Lz):
+            logger.error("nz {} has different number of elements from Lz {}".format(nz, Lz))
+            raise
+                         
+        x_basis = de.Fourier(  'x', nx, interval=[0., Lx], dealias=3/2)
+
+        logger.info("Setting compound basis in vertical (z) direction")
+        z_basis_list = []
+        Lz_interface = 0.
+        for iz, nz_i in enumerate(nz):
+            Lz_top = Lz[iz]+Lz_interface
+            z_basis = de.Chebyshev('z', nz_i, interval=[Lz_interface, Lz_top], dealias=3/2)
+            z_basis_list.append(z_basis)
+            Lz_interface = Lz_top
+
+        z_basis = de.Compound('z', tuple(z_basis_list),  dealias=3/2)
+        
+        self.domain = de.Domain([x_basis, z_basis], grid_dtype=grid_dtype)
+        
+        self.x = self.domain.grid(0)
+        self.Lx = self.domain.bases[0].interval[1] - self.domain.bases[0].interval[0] # global size of Lx
+        self.nx = self.domain.bases[0].coeff_size
+        self.delta_x = self.Lx/self.nx
+        
+        self.z = self.domain.grid(-1) # need to access globally-sized z-basis
+        self.Lz = self.domain.bases[-1].interval[1] - self.domain.bases[-1].interval[0] # global size of Lz
+        self.nz = self.domain.bases[-1].coeff_size
+
+        self.z_dealias = self.domain.grid(axis=1, scales=self.domain.dealias)
+
+class polytrope(atmosphere):
+    '''
+    Single polytrope, stable or unstable.
+    '''
+    def __init__(self,
+                 nx=256, nz=128,
+                 Lx=None, aspect_ratio=4,
+                 Lz=None, n_rho_cz = 3.5,
+                 m_cz=None, epsilon=1e-4, gamma=5/3,
+                 constant_diffusivities=True, constant_kappa=False):
+        
+        self.atmosphere_name = 'single polytrope'
+
+        self.m_ad = 1/(gamma-1)
+        
+        if m_cz is None:
+            if epsilon is not None:
+                m_cz = self.m_ad - epsilon
+                self.epsilon = epsilon
+            else:
+                logger.error("Either m_cz or epsilon must be set")
+                raise
+        if Lz is None:
+            if n_rho_cz is not None:
+                Lz = self._calculate_Lz_cz(n_rho_cz, m_cz)
+            else:
+                logger.error("Either Lz or n_rho must be set")
+                raise
+        if Lx is None:
+            Lx = Lz*aspect_ratio
+            
+        super(polytrope, self).__init__(gamma=gamma, nx=nx, nz=nz, Lx=Lx, Lz=Lz)
+        
+        self.constant_diffusivities = constant_diffusivities
+        if constant_kappa:
+            self.constant_diffusivities = False
+            
+        self._set_atmosphere()
+        
+    def _calculate_Lz_cz(self, n_rho_cz, m_cz):
+        '''
+        Calculate Lz based on the number of density scale heights and the initial polytrope.
+        '''
+        Lz_cz = np.exp(n_rho_cz/m_cz)-1
+        return Lz_cz
+        
+    def _set_atmosphere(self):
+        super(polytrope, self)._set_atmosphere()
+        
+        # polytropic atmosphere characteristics
+        self.poly_n = 1/(self.gamma-1) - self.epsilon
+
+        self.z0 = 1. + self.Lz
+
+        self.del_ln_rho_factor = -self.poly_n
+        self.del_ln_rho0['g'] = self.del_ln_rho_factor/(self.z0 - self.z)
+        self.rho0['g'] = (self.z0 - self.z)**self.poly_n
+
+        self.del_s0_factor = - self.epsilon/self.gamma
+        self.delta_s = self.del_s0_factor*np.log(self.z0)
+        self.del_s0['g'] = self.del_s0_factor/(self.z0 - self.z)
+ 
+        self.T0_zz['g'] = 0        
+        self.del_T0['g'] = -1
+        self.T0['g'] = self.z0 - self.z       
+
+        self.P0['g'] = (self.z0 - self.z)**(self.poly_n+1)
+        self.P0.differentiate('z', out=self.del_P0)
+        self.del_P0.set_scales(1, keep_data=True)
+        self.P0.set_scales(1, keep_data=True)
+        
+        if self.constant_diffusivities:
+            self.scale['g'] = self.z0 - self.z
+        else:
+            # consider whether to scale nccs involving chi differently (e.g., energy equation)
+            self.scale['g'] = self.z0 - self.z
+
+        self.g = self.poly_n + 1
+        # choose a particular gauge for phi (g*z0); and -grad(phi)=g_vec=-g*z_hat
+        # double negative is correct.
+        self.phi['g'] = -self.g*(self.z0 - self.z)
+        
+        logger.info("polytropic atmosphere parameters:")
+        logger.info("   poly_n = {:g}, epsilon = {:g}, gamma = {:g}".format(self.poly_n, self.epsilon, self.gamma))
+        logger.info("   Lx = {:g}, Lz = {:g}".format(self.Lx, self.Lz))
+        
+        logger.info("   density scale heights = {:g}".format(np.log(self.Lz**self.poly_n)))
+        H_rho_top = (self.z0-self.Lz)/self.poly_n
+        H_rho_bottom = (self.z0)/self.poly_n
+        logger.info("   H_rho = {:g} (top)  {:g} (bottom)".format(H_rho_top,H_rho_bottom))
+        logger.info("   H_rho/delta x = {:g} (top)  {:g} (bottom)".format(H_rho_top/self.delta_x,
+                                                                          H_rho_bottom/self.delta_x))
+
+        # min of global quantity
+        self.min_BV_time = self.domain.dist.comm_cart.allreduce(np.min(np.sqrt(np.abs(self.g*self.del_s0['g']))), op=MPI.MIN)
+        self.freefall_time = np.sqrt(self.Lz/self.g)
+        self.buoyancy_time = np.sqrt(self.Lz/self.g/np.abs(self.epsilon))
+        
+        logger.info("atmospheric timescales:")
+        logger.info("   min_BV_time = {:g}, freefall_time = {:g}, buoyancy_time = {:g}".format(self.min_BV_time,
+                                                                                               self.freefall_time,
+                                                                                               self.buoyancy_time))
+        self.plot_atmosphere()
+        self.test_hydrostatic_balance(make_plots=True)
+
+    def _set_diffusivities(self, Rayleigh=1e6, Prandtl=1):
+        
+        logger.info("problem parameters:")
+        logger.info("   Ra = {:g}, Pr = {:g}".format(Rayleigh, Prandtl))
+
+        # set nu and chi at top based on Rayleigh number
+        nu_top = np.sqrt(Prandtl*(self.Lz**3*np.abs(self.delta_s)*self.g)/Rayleigh)
+        chi_top = nu_top/Prandtl
+
+        if self.constant_diffusivities:
+            # take constant nu, chi
+            nu = nu_top
+            chi = chi_top
+
+            logger.info("   using constant nu, chi")
+            logger.info("   nu = {:g}, chi = {:g}".format(nu, chi))
+
+            # determine characteristic timescales
+            self.thermal_time = self.Lz**2/chi
+            self.top_thermal_time = 1/chi
+
+            self.viscous_time = self.Lz**2/nu
+            self.top_viscous_time = 1/nu
+        
+        else:
+            self.constant_kappa = True
+
+            if self.constant_kappa:
+                # take constant nu, constant kappa (non-constant chi); Prandtl changes.
+                nu  = nu_top
+                logger.info("   using constant nu, kappa")
+            else:
+                # take constant mu, kappa based on setting a top-of-domain Rayleigh number
+                # nu  =  nu_top/(self.rho0['g'])
+                logger.error("   using constant mu, kappa <DISABLED>")
+                raise
+            
+            chi = chi_top/(self.rho0['g'])
+        
+            logger.info("   nu_top = {:g}, chi_top = {:g}".format(nu_top, chi_top))
+
+            # determine characteristic timescales; use chi and nu at middle of domain for bulk timescales.
+            # broken in parallel runs.
+            self.thermal_time = self.Lz**2/chi_top #chi[...,self.nz/2][0]
+            self.top_thermal_time = 1/chi_top
+
+            self.viscous_time = self.Lz**2/nu_top #nu[...,self.nz/2][0]
+            self.top_viscous_time = 1/nu_top
+            
+        logger.info("thermal_time = {:g}, top_thermal_time = {:g}".format(self.thermal_time,
+                                                                          self.top_thermal_time))
+        self.nu['g'] = nu
+        self.chi['g'] = chi
+        if not self.constant_diffusivities:
+            self.chi.differentiate('z', out=self.del_chi)
+            self.chi.set_scales(1, keep_data=True)
+            
+
+class multitrope(multi_layer_atmosphere):
+    '''
+    Multiple joined polytropes.  Currently two are supported, unstable on top, stable below.  To be generalized.
+
+    When specifying the z resolution, use a list, with the stable layer
+    as the first entry and the unstable layer as the second list entry.
+    e.g.,
+    nz = [nz_rz, nz_cz]
+    
+    '''
+    def __init__(self, nx=256, nz=[128, 128],
+                 aspect_ratio=4,
+                 gamma=5/3,
+                 n_rho_cz=3, n_rho_rz=2, 
+                 m_rz=3, stiffness=100,
+                 **kwargs):
+
+        self.atmosphere_name = 'multitrope'
+        
+        # gamma = c_p/c_v
+        # n_rho_cz = number of density scale heights in CZ
+        # n_rho_rz = number of density scale heights in RZ
+        # m_rz = polytropic index of radiative zone
+        # stiffness = (m_rz - m_ad)/(m_ad - m_cz) = (m_rz - m_ad)/epsilon
+
+        self.m_ad = 1/(gamma-1)
+        self.m_rz = m_rz
+        self.epsilon = (self.m_rz - self.m_ad)/stiffness
+        self.m_cz = self.m_ad - self.epsilon
+        self.stiffness = stiffness
+        
+        Lz_cz, Lz_rz, Lz = self._calculate_Lz(n_rho_cz, self.m_cz, n_rho_rz, self.m_rz)
+        self.Lz_cz = Lz_cz
+        self.Lz_rz = Lz_rz
+        
+        Lx = Lz_cz*aspect_ratio
+        
+        super(multitrope, self).__init__(gamma=gamma, nx=nx, nz=nz, Lx=Lx, Lz=[Lz_rz, Lz_cz])
+
+        self._set_atmosphere(**kwargs)
+        
+    def _calculate_Lz(self, n_rho_cz, m_cz, n_rho_rz, m_rz):
+        '''
+        Estimate the depth of the CZ and the RZ.
+        '''
+        # T = del_T*(z-z_interface) + T_interface
+        # del_T = -g/(m+1) = -(m_cz+1)/(m+1)
+        # example: cz: z_interface = L_cz (top), T_interface = 1, del_T = -1
+        #     .: T = -1*(z - L_cz) + 1 = (L_cz + 1 - z) = (z0 - z)
+        # this recovers the Lecoanet et al 2014 notation
+        #
+        # T_bot = -del_T*z_interface + T_interface
+        # n_rho = ln(rho_bot/rho_interface) = m*ln(T_bot/T_interface)
+        #       = m*ln(-del_T*z_interface/T_interface + 1)
+        # 
+        # z_interface = (T_interface/(-del_T))*(np.exp(n_rho/m)-1)
+
+        Lz_cz = np.exp(n_rho_cz/m_cz)-1
+
+        del_T_rz = -(m_cz+1)/(m_rz+1)
+        T_interface = (Lz_cz+1) # T at bottom of CZ
+        Lz_rz = T_interface/(-del_T_rz)*(np.exp(n_rho_rz/m_rz)-1)
+
+        Lz = Lz_cz + Lz_rz
+        logger.info("Calculating scales {}".format((Lz_cz, Lz_rz, Lz)))
+        return (Lz_cz, Lz_rz, Lz)
+
+    def _compute_kappa_profile(self, kappa_ratio, tanh_center=None, tanh_width=0.1):
+        if tanh_center is None:
+            tanh_center = self.Lz_rz
+
+        # start with a simple profile, adjust amplitude later (in _set_diffusivities)
+        kappa_top = 1
+    
+        phi = (1/2*(1-np.tanh((self.z-tanh_center)/tanh_width)))
+        inv_phi = 1-phi
+        self.kappa = self._new_ncc() 
+        self.kappa['g'] = (phi*kappa_ratio+inv_phi)*kappa_top
+        
+    def _set_atmosphere(self):
+        super(multi_layer_atmosphere, self)._set_atmosphere()
+        
+        kappa_ratio = (self.m_rz + 1)/(self.m_cz + 1)
+        
+        self.z_cz =self.Lz_cz + 1
+
+        self.delta_s = self.epsilon*(self.gamma-1)/self.gamma*np.log(self.z_cz)
+        
+        self.g = (self.m_cz + 1)
+        # choose a particular gauge for phi (g*z0); and -grad(phi)=g_vec=-g*z_hat
+        # double negative is correct.
+        self.phi['g'] = -self.g*(self.z_cz - self.z)
+
+        self.scale['g'] = (self.z_cz - self.z)
+                
+        self._compute_kappa_profile(kappa_ratio, tanh_center=self.Lz_rz, tanh_width=0.1)
+
+        logger.info("Solving for T0")
+        # start with an arbitrary -1 at the top, which will be rescaled after _set_diffusivites
+        flux_top = -1
+        self.del_T0['g'] = flux_top/self.kappa['g']
+        self.del_T0.antidifferentiate('z',('right',0), out=self.T0)
+        self.T0['g'] += 1
+        self.T0.set_scales(1, keep_data=True)
+    
+        self.del_ln_P0 = self._new_ncc()
+        self.ln_P0 = self._new_ncc()
+
+        logger.info("Solving for P0")
+        # assumes ideal gas equation of state
+        self.del_ln_P0['g'] = -self.g/self.T0['g']
+        self.del_ln_P0.antidifferentiate('z',('right',0),out=self.ln_P0)
+        self.ln_P0.set_scales(1, keep_data=True)
+        self.P0['g'] = np.exp(self.ln_P0['g'])
+        self.del_ln_P0.set_scales(1, keep_data=True)
+        self.del_P0['g'] = self.del_ln_P0['g']*self.P0['g']
+        self.del_P0.set_scales(1, keep_data=True)
+        
+        self.rho0['g'] = self.P0['g']/self.T0['g']
+
+        self.rho0.differentiate('z', out=self.del_ln_rho0)
+        self.del_ln_rho0['g'] = self.del_ln_rho0['g']/self.rho0['g']
+
+        self.rho0.set_scales(1, keep_data=True)         
+        self.del_ln_P0.set_scales(1, keep_data=True)        
+        self.del_ln_rho0.set_scales(1, keep_data=True)        
+        self.del_s0['g'] = 1/self.gamma*self.del_ln_P0['g'] - self.del_ln_rho0['g']
+
+        logger.info("multitrope atmosphere parameters:")
+        logger.info("   m_cz = {:g}, epsilon = {:g}, gamma = {:g}".format(self.m_cz, self.epsilon, self.gamma))
+        logger.info("   m_rz = {:g}, stiffness = {:g}".format(self.m_rz, self.stiffness))
+
+        logger.info("   Lx = {:g}, Lz = {:g} (Lz_cz = {:g}, Lz_rz = {:g})".format(self.Lx, self.Lz, self.Lz_cz, self.Lz_rz))
+
+        T0_max = self.domain.dist.comm_cart.allreduce(np.max(self.T0['g']), op=MPI.MAX)
+        T0_min = self.domain.dist.comm_cart.allreduce(np.min(self.T0['g']), op=MPI.MIN)
+        logger.info("   temperature: min {}  max {}".format(T0_min, T0_max))
+
+        P0_max = self.domain.dist.comm_cart.allreduce(np.max(self.P0['g']), op=MPI.MAX)
+        P0_min = self.domain.dist.comm_cart.allreduce(np.min(self.P0['g']), op=MPI.MIN)
+        logger.info("   pressure: min {}  max {}".format(P0_min, P0_max))
+
+        rho0_max = self.domain.dist.comm_cart.allreduce(np.max(self.rho0['g']), op=MPI.MAX)
+        rho0_min = self.domain.dist.comm_cart.allreduce(np.min(self.rho0['g']), op=MPI.MIN)
+        rho0_ratio = rho0_max/rho0_min
+        logger.info("   density: min {}  max {}".format(rho0_min, rho0_max))
+        logger.info("   density scale heights = {:g}".format(np.log(rho0_ratio)))
+        H_rho_top = (self.z_cz-self.Lz_cz)/self.m_cz
+        H_rho_bottom = (self.z_cz)/self.m_cz
+        logger.info("   H_rho = {:g} (top CZ)  {:g} (bottom CZ)".format(H_rho_top,H_rho_bottom))
+        logger.info("   H_rho/delta x = {:g} (top CZ)  {:g} (bottom CZ)".format(H_rho_top/self.delta_x,
+                                                                          H_rho_bottom/self.delta_x))
+
+        # min of global quantity
+        self.min_BV_time = self.domain.dist.comm_cart.allreduce(np.min(np.sqrt(np.abs(self.g*self.del_s0['g']))), op=MPI.MIN)
+        self.freefall_time = np.sqrt(self.Lz_cz/self.g)
+        self.buoyancy_time = np.sqrt(self.Lz_cz/self.g/np.abs(self.epsilon))
+        
+        logger.info("atmospheric timescales:")
+        logger.info("   min_BV_time = {:g}, freefall_time = {:g}, buoyancy_time = {:g}".format(self.min_BV_time,
+                                                                                               self.freefall_time,
+                                                                                               self.buoyancy_time))
+
+        self.plot_atmosphere()
+        self.test_hydrostatic_balance(make_plots=True)
+
+            
+    def _set_diffusivities(self, Rayleigh=1e6, Prandtl=1):
+        logger.info("problem parameters:")
+        logger.info("   Ra = {:g}, Pr = {:g}".format(Rayleigh, Prandtl))
+        Rayleigh_top = Rayleigh
+        Prandtl_top = Prandtl
+        # inputs:
+        # Rayleigh_top = g dS L_cz**3/(chi_top**2 * Pr_top)
+        # Prandtl_top = nu_top/chi_top
+        self.chi_top = np.sqrt((self.g*self.delta_s*self.Lz_cz**3)/(Rayleigh_top*Prandtl_top))
+        self.nu_top = self.chi_top*Prandtl_top
+
+        self.constant_diffusivities = False
+
+        self.nu['g'] = self.nu_top
+        # rescale kappa to correct values based on Rayleigh number derived chi
+        self.kappa['g'] *= self.chi_top
+        self.chi['g'] = self.kappa['g']/self.rho0['g']
+        self.chi.differentiate('z', out=self.del_chi)
+        self.chi.set_scales(1, keep_data=True)
+
+        self.top_thermal_time = 1/self.chi_top
+        self.thermal_time = self.Lz_cz**2/self.chi_top
+
+        logger.info("   nu_top = {:g}, chi_top = {:g}".format(self.nu_top, self.chi_top))            
+        logger.info("thermal_time = {:g}, top_thermal_time = {:g}".format(self.thermal_time,
+                                                                          self.top_thermal_time))
+# need to implement flux-based Rayleigh number here.
+class polytrope_flux(polytrope):
+    def __init__(self, *args, **kwargs):
+        super(polytrope, self).__init__(*args, **kwargs)
+        self.atmosphere_name = 'single polytrope'
+        
+    def _set_diffusivities(self, Rayleigh=1e6, Prandtl=1):
+        
+        logger.info("problem parameters:")
+        logger.info("   Ra = {:g}, Pr = {:g}".format(Rayleigh, Prandtl))
+
+        # take constant nu, chi
+        nu = np.sqrt(Prandtl*(self.Lz**3*np.abs(self.delta_s)*self.g)/Rayleigh)
+        chi = nu/Prandtl
+
+        logger.info("   nu = {:g}, chi = {:g}".format(nu, chi))
+
+        # determine characteristic timescales
+        self.thermal_time = self.Lz**2/chi
+        self.top_thermal_time = 1/chi
+
+        self.viscous_time = self.Lz**2/nu
+        self.top_viscous_time = 1/nu
+
+        logger.info("thermal_time = {:g}, top_thermal_time = {:g}".format(self.thermal_time,
+                                                                          self.top_thermal_time))
+
+        self.nu['g'] = nu
+        self.chi['g'] = chi
+        
+        return nu, chi        
+
+    def set_BC(self):
+        self.problem.add_bc( "left(Q_z) = 1")
+        self.problem.add_bc("right(Q_z) = 1")
+            
+        self.problem.add_bc( "left(u) = 0")
+        self.problem.add_bc("right(u) = 0")
+        self.problem.add_bc( "left(w) = 0")
+        self.problem.add_bc("right(w) = 0")
+
+
+class equations():
+    def __init__(self):
+        pass
+    
+    def set_IVP_problem(self, *args, **kwargs):
+        self.problem = de.IVP(self.domain, variables=self.variables)
+        self.set_equations(*args, **kwargs)
+
+    def set_eigenvalue_problem(self, *args, **kwargs):
+        self.problem = de.EVP(self.domain, variables=self.variables, eigenvalue='omega')
+        self.problem.substitutions['dt(f)'] = "omega*f"
+        self.set_equations(*args, **kwargs)
+
+    def _set_subs(self):
+        self.problem.substitutions['rho_full'] = 'rho0*exp(ln_rho1)'
+        self.problem.substitutions['rho_fluc'] = 'rho0*(exp(ln_rho1)-1)'
+        self.problem.substitutions['ln_rho0']  = 'log(rho0)'
+
+        self.problem.parameters['delta_s_atm'] = self.delta_s
+        self.problem.substitutions['s_fluc'] = '(1/Cv_inv*log(1+T1/T0) - 1/Cv_inv*(gamma-1)*ln_rho1)'
+        self.problem.substitutions['s_mean'] = '(1/Cv_inv*log(T0) - 1/Cv_inv*(gamma-1)*ln_rho0)'
+        
+        self.problem.substitutions['KE'] = 'rho_full*(u**2+w**2)/2'
+        self.problem.substitutions['PE'] = 'rho_full*phi'
+        self.problem.substitutions['PE_fluc'] = 'rho_fluc*phi'
+        self.problem.substitutions['IE'] = 'rho_full*Cv*(T1+T0)'
+        self.problem.substitutions['IE_fluc'] = 'rho_full*Cv*T1+rho_fluc*Cv*T0'
+        self.problem.substitutions['P'] = 'rho_full*(T1+T0)'
+        self.problem.substitutions['P_fluc'] = 'rho_full*T1+rho_fluc*T0'
+        self.problem.substitutions['h'] = 'IE + P'
+        self.problem.substitutions['h_fluc'] = 'IE_fluc + P_fluc'
+        self.problem.substitutions['u_rms'] = 'sqrt(u*u)'
+        self.problem.substitutions['w_rms'] = 'sqrt(w*w)'
+        self.problem.substitutions['Re_rms'] = 'sqrt(u**2+w**2)*Lz/nu'
+        self.problem.substitutions['Pe_rms'] = 'sqrt(u**2+w**2)*Lz/chi'
+
+        self.problem.substitutions['h_flux'] = 'w*h'
+        self.problem.substitutions['kappa_flux_mean'] = '-rho_full*chi*dz(T0)'
+        self.problem.substitutions['kappa_flux_fluc'] = '-rho_full*chi*dz(T1)'
+        self.problem.substitutions['kappa_flux'] = '((kappa_flux_mean) + (kappa_flux_fluc))'
+        self.problem.substitutions['KE_flux'] = 'w*KE'
+
+        self.problem.substitutions['Rayleigh_global'] = 'g*Lz**3*delta_s_atm/(nu*chi)'
+        self.problem.substitutions['Rayleigh_local']  = 'g*Lz**4*dz(s_mean+s_fluc)/(nu*chi)'
+        
+        self.problem.substitutions['enstrophy'] = '(dx(w) - u_z)**2'
+        
+        # analysis operators
+        self.problem.substitutions['plane_avg(A)'] = 'integ(A, "x")/Lx'
+        self.problem.substitutions['vol_avg(A)']   = 'integ(A)/Lx/Lz'
+
+    def initialize_output(self, solver, data_dir, **kwargs):
+        analysis_tasks = []
+        self.analysis_tasks = analysis_tasks
+        analysis_slice = solver.evaluator.add_file_handler(data_dir+"slices", max_writes=20, parallel=False, **kwargs)
+        analysis_slice.add_task("s_fluc", name="s")
+        analysis_slice.add_task("s_fluc - plane_avg(s_fluc)", name="s'")
+        analysis_slice.add_task("u", name="u")
+        analysis_slice.add_task("w", name="w")
+        analysis_slice.add_task("enstrophy", name="enstrophy")
+        analysis_tasks.append(analysis_slice)
+        
+        analysis_profile = solver.evaluator.add_file_handler(data_dir+"profiles", max_writes=20, parallel=False, **kwargs)
+        analysis_profile.add_task("plane_avg(KE)", name="KE")
+        analysis_profile.add_task("plane_avg(PE)", name="PE")
+        analysis_profile.add_task("plane_avg(IE)", name="IE")
+        analysis_profile.add_task("plane_avg(PE_fluc)", name="PE_fluc")
+        analysis_profile.add_task("plane_avg(IE_fluc)", name="IE_fluc")
+        analysis_profile.add_task("plane_avg(KE + PE + IE)", name="TE")
+        analysis_profile.add_task("plane_avg(KE + PE_fluc + IE_fluc)", name="TE_fluc")
+        analysis_profile.add_task("plane_avg(w*(KE))", name="KE_flux_z")
+        analysis_profile.add_task("plane_avg(w*(PE))", name="PE_flux_z")
+        analysis_profile.add_task("plane_avg(w*(IE))", name="IE_flux_z")
+        analysis_profile.add_task("plane_avg(w*(P))",  name="P_flux_z")
+        analysis_profile.add_task("plane_avg(w*(h))",  name="enthalpy_flux_z")
+        analysis_profile.add_task("plane_avg(kappa_flux)", name="kappa_flux_z")
+        analysis_profile.add_task("plane_avg(kappa_flux_fluc)", name="kappa_flux_fluc_z")
+        analysis_profile.add_task("plane_avg(u_rms)", name="u_rms")
+        analysis_profile.add_task("plane_avg(w_rms)", name="w_rms")
+        analysis_profile.add_task("plane_avg(Re_rms)", name="Re_rms")
+        analysis_profile.add_task("plane_avg(Pe_rms)", name="Pe_rms")
+        analysis_profile.add_task("plane_avg(enstrophy)", name="enstrophy")
+        analysis_profile.add_task("plane_avg(Rayleigh_global)", name="Rayleigh_global")
+        analysis_profile.add_task("plane_avg(Rayleigh_local)", name="Rayleigh_local")
+        
+        analysis_tasks.append(analysis_profile)
+
+        analysis_scalar = solver.evaluator.add_file_handler(data_dir+"scalar", max_writes=20, parallel=False, **kwargs)
+        analysis_scalar.add_task("vol_avg(KE)", name="KE")
+        analysis_scalar.add_task("vol_avg(PE)", name="PE")
+        analysis_scalar.add_task("vol_avg(IE)", name="IE")
+        analysis_scalar.add_task("vol_avg(PE_fluc)", name="PE_fluc")
+        analysis_scalar.add_task("vol_avg(IE_fluc)", name="IE_fluc")
+        analysis_scalar.add_task("vol_avg(KE + PE + IE)", name="TE")
+        analysis_scalar.add_task("vol_avg(KE + PE_fluc + IE_fluc)", name="TE_fluc")
+        analysis_scalar.add_task("vol_avg(u_rms)", name="u_rms")
+        analysis_scalar.add_task("vol_avg(w_rms)", name="w_rms")
+        analysis_scalar.add_task("vol_avg(Re_rms)", name="Re_rms")
+        analysis_scalar.add_task("vol_avg(Pe_rms)", name="Pe_rms")
+        analysis_scalar.add_task("vol_avg(enstrophy)", name="enstrophy")
+
+        analysis_tasks.append(analysis_scalar)
+
+        # workaround for issue #29
+        self.problem.namespace['enstrophy'].store_last = True
+
+        return self.analysis_tasks
+    
+class FC_equations(equations):
+    def __init__(self):
+        self.equation_set = 'Fully Compressible (FC) Navier-Stokes'
+        self.variables = ['u','u_z','w','w_z','T1', 'T1_z', 'ln_rho1']
+        
+    def set_equations(self, Rayleigh, Prandtl, include_background_flux=False):
+        self._set_diffusivities(Rayleigh=Rayleigh, Prandtl=Prandtl)
+        self._set_parameters()
+        self._set_subs()
+
+        self.problem.substitutions['Lap(f, f_z)'] = "(dx(dx(f)) + dz(f_z))"
+        self.problem.substitutions['Div(f, f_z)'] = "(dx(f) + f_z)"
+        self.problem.substitutions['Div_u'] = "Div(u, w_z)"
+        self.problem.substitutions['UdotGrad(f, f_z)'] = "(u*dx(f) + w*(f_z))"
+        
+        # here, nu and chi are constants        
+        self.viscous_term_w = " nu*(Lap(w, w_z) + 2*del_ln_rho0*w_z + 1/3*(dx(u_z) + dz(w_z)) - 2/3*del_ln_rho0*Div_u)"
+        self.viscous_term_u = " nu*(Lap(u, u_z) + del_ln_rho0*(u_z+dx(w)) + 1/3*Div(dx(u), dx(w_z)))"
+        self.problem.substitutions['L_visc_w'] = self.viscous_term_w
+        self.problem.substitutions['L_visc_u'] = self.viscous_term_u
+
+        self.nonlinear_viscous_w = " nu*(    u_z*dx(ln_rho1) + 2*w_z*dz(ln_rho1) + dx(ln_rho1)*dx(w) - 2/3*dz(ln_rho1)*Div_u)"
+        self.nonlinear_viscous_u = " nu*(2*dx(u)*dx(ln_rho1) + dx(w)*dz(ln_rho1) + dz(ln_rho1)*u_z   - 2/3*dx(ln_rho1)*Div_u)"
+        self.problem.substitutions['NL_visc_w'] = self.nonlinear_viscous_w
+        self.problem.substitutions['NL_visc_u'] = self.nonlinear_viscous_u
+
+        # double check implementation of variabile chi and background coupling term.
+        self.problem.substitutions['Q_z'] = "(-T1_z)"
+        self.thermal_diff           = " Cv_inv*chi*(Lap(T1, T1_z)      + T1_z*del_ln_rho0)"
+        self.nonlinear_thermal_diff = " Cv_inv*chi*(dx(T1)*dx(ln_rho1) + T1_z*dz(ln_rho1))"
+        self.source = ""
+        if include_background_flux:
+            self.source +=    " Cv_inv*chi*(T0_zz + del_T0*del_ln_rho0 + del_T0*dz(ln_rho1))"
+        else:
+            self.source += " +0 "
+        if not self.constant_diffusivities:
+            self.thermal_diff +=    " + Cv_inv*del_chi*dz(T1) "
+            if include_background_flux:
+                self.source += " + Cv_inv*del_chi*del_T0"
+                
+        self.problem.substitutions['L_thermal'] = self.thermal_diff 
+        self.problem.substitutions['NL_thermal'] = self.nonlinear_thermal_diff
+        self.problem.substitutions['source_terms'] = self.source
+        
+        self.viscous_heating = " Cv_inv*nu*(2*(dx(u))**2 + (dx(w))**2 + u_z**2 + 2*w_z**2 + 2*u_z*dx(w) - 2/3*Div_u**2)"
+        self.problem.substitutions['NL_visc_heat'] = self.viscous_heating
+        
+        self.problem.add_equation("dz(u) - u_z = 0")
+        self.problem.add_equation("dz(w) - w_z = 0")
+        self.problem.add_equation("dz(T1) - T1_z = 0")
+        
+        self.problem.add_equation(("(scale)*( dt(w) + T1_z   + T0*dz(ln_rho1) + T1*del_ln_rho0 - L_visc_w) = "
+                                   "(scale)*(-T1*dz(ln_rho1) - UdotGrad(w, w_z) + NL_visc_w)"))
+
+        self.problem.add_equation(("(scale)*( dt(u) + dx(T1) + T0*dx(ln_rho1)                  - L_visc_u) = "
+                                   "(scale)*(-T1*dx(ln_rho1) - UdotGrad(u, u_z) + NL_visc_u)"))
+
+        self.problem.add_equation(("(scale)*( dt(ln_rho1)   + w*del_ln_rho0 + Div_u ) = "
+                                   "(scale)*(-UdotGrad(ln_rho1, dz(ln_rho1)))"))
+
+        # here we have assumed chi = constant in both rho and radius
+        self.problem.add_equation(("(scale)*( dt(T1)   + w*del_T0 + (gamma-1)*T0*Div_u -  L_thermal) = "
+                                   "(scale)*(-UdotGrad(T1, T1_z)    - (gamma-1)*T1*Div_u + NL_thermal + NL_visc_heat + source_terms)")) 
+        
+        logger.info("using nonlinear EOS for entropy, via substitution")
+        # non-linear EOS for s, where we've subtracted off
+        # Cv_inv*∇s0 =  del_T0/(T0 + T1) - (gamma-1)*del_ln_rho0
+        # move entropy to a substitution; no need to solve for it.
+        #self.problem.add_equation(("(scale)*(Cv_inv*s - T1/T0 + (gamma-1)*ln_rho1) = "
+        #                           "(scale)*(log(1+T1/T0) - T1/T0)"))
+
+                
     def set_BC(self,
                fixed_flux=False, fixed_temperature=False, mixed_flux_temperature=True,
                stress_free=True, no_slip=False):
