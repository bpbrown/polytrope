--- conflicted
+++ resolved
@@ -15,45 +15,7 @@
 matplotlib.use('Agg')
 import matplotlib.pyplot as plt
 
-<<<<<<< HEAD
-def main(files, output_path='./'):
-    [KE, PE, IE, TE], t = read_data(files)
-    plot_energies([KE, PE, IE, TE], t, output_path=output_path)
-    
-def read_data(files, verbose=False):
-    data_files = sorted(files, key=lambda x: int(x.split('.')[0].split('_s')[-1]))
-    if verbose:
-        f = h5py.File(data_files[0], flag='r')
-        print(10*'-'+' tasks '+10*'-')
-        for task in f['tasks']:
-            print(task)
-        print(10*'-'+' scales '+10*'-')
-        for key in f['scales']:
-            print(key)
-
-    KE = np.array([])
-    PE = np.array([])
-    IE = np.array([])
-    TE = np.array([])
-    t = np.array([])
-
-    for filename in data_files:
-        f = h5py.File(filename, flag='r')
-        KE = np.append(KE, f['tasks']['KE'][:])
-        PE = np.append(PE, f['tasks']['PE'][:])
-        IE = np.append(IE, f['tasks']['IE'][:])
-        TE = np.append(TE, f['tasks']['TE'][:])
-
-        t = np.append(t,f['scales']['sim_time'][:])
-        f.close()
-
-    return [KE, PE, IE, TE], t
-
-def plot_energies(energies, t, output_path='./'):
-    [KE, PE, IE, TE] = energies
-=======
 import analysis
->>>>>>> 10aa0a2a
 
 def plot_energies(data, times, output_path='./'):
     t = times
@@ -117,19 +79,12 @@
     ax1.legend()
     figs["log_fluctuating_energies"] = fig_log
 
-    output_path = str(output_path)
-    if output_path[-1] != '/':
-        output_path += '/'
-
     for key in figs.keys():
         figs[key].savefig(output_path+'scalar_{}.png'.format(key))
-<<<<<<< HEAD
-=======
     
 def main(files, output_path='./'):
     data = analysis.Scalar(files)
     plot_energies(data.data, data.times, output_path=output_path)
->>>>>>> 10aa0a2a
     
 
 if __name__ == "__main__":
