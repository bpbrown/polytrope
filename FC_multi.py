--- conflicted
+++ resolved
@@ -17,9 +17,6 @@
     --n_rho_cz=<n_rho_cz>      Density scale heights across unstable layer [default: 3.5]
     --n_rho_rz=<n_rho_rz>      Density scale heights across stable layer   [default: 1]
 
-<<<<<<< HEAD
-    --run_time=<run_time>      Run time, in hours [default: 23.5]
-=======
     --run_time=<run_time>                Run time, in hours [default: 23.5]
     --run_time_buoy=<run_time_buoy>      Run time, in buoyancy times
     --run_time_iter=<run_time_iter>      Run time, number of iterations; if not set, n_iter=np.inf
@@ -27,7 +24,6 @@
     
     --fixed_flux               Fixed flux thermal BCs
     --dynamic_diffusivities    If flagged, use equations formulated in terms of dynamic diffusivities (μ,κ)
->>>>>>> c1814206
 
     --rk222                    Use RK222 as timestepper
 
@@ -64,7 +60,6 @@
                       nx = None,
                       width=None,
                       single_chebyshev=False,
-                      run_time=23.5,
                       rk222=False,
                       superstep=False,
                       dense=False, nz_dense=64,
@@ -170,20 +165,13 @@
     max_dt = atmosphere.buoyancy_time*0.1
 
     report_cadence = 1
-<<<<<<< HEAD
-    output_time_cadence = 0.1*atmosphere.buoyancy_time
-    solver.stop_sim_time = np.inf
-    solver.stop_iteration= np.inf
-=======
     output_time_cadence   = 0.1*atmosphere.buoyancy_time
     solver.stop_sim_time  = run_time_buoyancies
     solver.stop_iteration = run_time_iter
->>>>>>> c1814206
     solver.stop_wall_time = run_time*3600
 
     logger.info("output cadence = {:g}".format(output_time_cadence))
 
-    solver.domain.dist.comm_cart.Barrier()
     analysis_tasks = atmosphere.initialize_output(solver, data_dir, 
                                     sim_dt=output_time_cadence, mode=mode)
 
@@ -215,6 +203,7 @@
 
     try:
         logger.info("starting main loop")
+        start_time = time.time()
         good_solution = True
         first_step = True
         while solver.ok and good_solution:
@@ -281,10 +270,6 @@
         logger.info('iter/sec: {:g}'.format(N_iterations/(elapsed_time)))
         if N_iterations > 0:
             logger.info('Average timestep: {:e}'.format(elapsed_sim_time / N_iterations))
-<<<<<<< HEAD
-
-=======
->>>>>>> c1814206
         
         logger.info('beginning join operation')
         if do_checkpointing:
@@ -304,15 +289,6 @@
             post.merge_analysis(analysis_tasks[task].base_path)
 
         if (atmosphere.domain.distributor.rank==0):
-<<<<<<< HEAD
-
-            logger.info('main loop time: {:e}'.format(elapsed_time))
-            logger.info('Iterations: {:d}'.format(N_iterations))
-            logger.info('iter/sec: {:g}'.format(N_iterations/(elapsed_time)))
-            if N_iterations > 0:
-                logger.info('Average timestep: {:e}'.format(elapsed_sim_time / N_iterations))
-=======
->>>>>>> c1814206
  
             N_TOTAL_CPU = atmosphere.domain.distributor.comm_cart.size
 
@@ -325,15 +301,6 @@
             print('  startup time:', startup_time)
             print('main loop time:', main_loop_time)
             print('    total time:', total_time)
-<<<<<<< HEAD
-            if N_iterations > 0:
-                print('Iterations:', solver.iteration)
-                print('Average timestep:', solver.sim_time / n_steps)
-                print("          N_cores, Nx, Nz, startup     main loop,   main loop/iter, main loop/iter/grid, n_cores*main loop/iter/grid")
-                print('scaling:',
-                      ' {:d} {:d} {:d}'.format(N_TOTAL_CPU,nx,nz),
-                      ' {:8.3g} {:8.3g} {:8.3g} {:8.3g} {:8.3g}'.format(startup_time,
-=======
             if n_steps > 0:
                 print('    iterations:', n_steps)
                 print(' loop sec/iter:', main_loop_time/n_steps)
@@ -342,7 +309,6 @@
                 print('scaling:',
                     ' {:d} {:d} {:d}'.format(N_TOTAL_CPU,nx,nz),
                     ' {:8.3g} {:8.3g} {:8.3g} {:8.3g} {:8.3g}'.format(startup_time,
->>>>>>> c1814206
                                                                     main_loop_time, 
                                                                     main_loop_time/n_steps, 
                                                                     main_loop_time/n_steps/(nx*nz), 
@@ -399,7 +365,6 @@
                       single_chebyshev=args['--single_chebyshev'],
                       width=width,
                       nx=nx,
-                      run_time=float(args['--run_time']),
                       restart=(args['--restart']),
                       data_dir=data_dir,
                       verbose=args['--verbose'],
