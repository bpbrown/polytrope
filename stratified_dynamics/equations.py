--- conflicted
+++ resolved
@@ -1093,16 +1093,9 @@
 class FC_equations_3d(FC_equations):
     def __init__(self, chemistry=False, **kwargs):
         super(FC_equations_3d, self).__init__(**kwargs)
-<<<<<<< HEAD
-
-        if 'chemistry' in kwargs.keys() and kwargs['chemistry']:
-            self.equation_set = "Fully Compressible (FC) Navier-Stokes in 3-D with chemical reactions"
-            self.variables = ['u','u_z','v','v_z','w','w_z','T1', 'T1_z', 'ln_rho1',
-=======
         if chemistry:
             self.equation_set = 'Fully Compressible (FC) Navier-Stokes with chemical reactions'
             self.variables = ['u','u_z','v','v_z','w','w_z','T1', 'T1_z', 'ln_rho1',\
->>>>>>> 758415f6
                               'C','C_z','G','G_z','f','f_z']
         else:
             self.equation_set = 'Fully Compressible (FC) Navier-Stokes in 3-D'
@@ -1229,17 +1222,11 @@
             self.problem.parameters['k_chem'] = self.k_chem
             self.problem.parameters['C_eq'] = self.C_eq
             self.problem.parameters['G_eq'] = self.G_eq
-
                         
     def set_equations(self, Rayleigh, Prandtl, Taylor=None, theta=0,
-<<<<<<< HEAD
-                      chemistry=False, ChemicalPrandtl=1, Qu_0=5e-8, phi_0=10,
-                      kx = 0, ky=0, EVP_2 = False, 
-=======
                       ChemicalPrandtl=1,
                       chemistry=False, Qu_0=5e-8, phi_0=10,
-                      kx = 0, EVP_2 = False, 
->>>>>>> 758415f6
+                      kx = 0, ky = 0, EVP_2 = False, 
                       split_diffusivities=False):
         
         self._set_diffusivities(Rayleigh=Rayleigh, Prandtl=Prandtl, 
@@ -1248,15 +1235,12 @@
                                 split_diffusivities=split_diffusivities)
         self._set_parameters(chemistry=chemistry)
 
-<<<<<<< HEAD
         if self.dimensions == 1:
             self.problem.parameters['j'] = 1j
             self.problem.substitutions['dx(f)'] = "j*kx*(f)"
             self.problem.parameters['kx'] = kx
             self.problem.substitutions['dy(f)'] = "j*ky*(f)"
             self.problem.parameters['ky'] = ky
-=======
->>>>>>> 758415f6
         if EVP_2:
             self.problem.substitutions['chi'] = "(Prandtl*nu_l)"
             self.problem.parameters['Prandtl'] = Prandtl
@@ -1306,7 +1290,7 @@
         self.viscous_term_v_r = " nu_r*(Lap(v, v_z) + 1/3*Div(dy(u), dy(v), dy(w_z)))"
         self.viscous_term_w_r = " nu_r*(Lap(w, w_z) + 1/3*Div(  u_z, v_z, dz(w_z)))"
         # here, nu and chi are constants        
-        
+
         if chemistry:
             self.diffusion_term_f_l = " nu_chem_l*Lap(f,f_z) "
             self.diffusion_term_f_r = " nu_chem_r*Lap(f,f_z) "
@@ -1341,8 +1325,7 @@
             self.problem.substitutions['L_diff_f'] = self.diffusion_term_f_l
             self.problem.substitutions['L_diff_C'] = self.diffusion_term_C_l
             self.problem.substitutions['L_diff_G'] = self.diffusion_term_G_l
-
-
+        
         self.nonlinear_viscous_u = " nu*(dx(ln_rho1)*σxx + dy(ln_rho1)*σxy + dz(ln_rho1)*σxz)"
         self.nonlinear_viscous_v = " nu*(dx(ln_rho1)*σxy + dy(ln_rho1)*σyy + dz(ln_rho1)*σyz)"
         self.nonlinear_viscous_w = " nu*(dx(ln_rho1)*σxz + dy(ln_rho1)*σyz + dz(ln_rho1)*σzz)"
@@ -1433,14 +1416,9 @@
             self.problem.meta[key]['z']['dirichlet'] = True
 
         
-<<<<<<< HEAD
-    def initialize_output(self, solver, data_dir, full_output=False, coeffs_output=False, chemistry=False,
-                          max_writes=20, mode="overwrite", volumes_output=True, **kwargs):
-=======
     def initialize_output(self, solver, data_dir, chemistry=False,
-                          full_output=False, coeffs_output=False,
+                          full_output=False, coeffs_output=False, volumes_output=True,
                           max_writes=20, mode="overwrite", **kwargs):
->>>>>>> 758415f6
 
         analysis_tasks = super(FC_equations_3d, self).initialize_output(solver, data_dir, full_output=full_output, coeffs_output=coeffs_output,
                                                                         max_writes=max_writes, mode=mode, chemistry=chemistry,**kwargs)
